import { Config } from '@stencil/core';
import { OutputTargetDist } from '@stencil/core/dist/declarations';
import { less } from '@stencil/less';

const distTarget: OutputTargetDist = {
  dir: 'www/static',
  type: 'dist'
}
export const config: Config = {
  copy: [
    {
      dest: '../fonts',
      src: 'style/fonts'
    },
    {
      dest: '../icons',
      src: 'style/icons'
    }
  ],
  excludeSrc: ['**/test/**', '**/*.spec.*', '**/*.e2e.*', '**/stories/**', '**/**.md'],
  namespace: 'genesys-webcomponents',
  outputTargets: [
    {
      dir: 'dist',
      type: 'dist'
    },
    distTarget
  ],
  plugins: [
    less({
      injectGlobalPaths: [
        'src/style/variables.less',
        'src/style/mixins.less'
      ]
    })
  ],
  testing: {
    "browserArgs": ["--no-sandbox"],
    "browserHeadless": true,
    "collectCoverage": true,
    "coverageDirectory": "build/test-reports/coverage",
<<<<<<< HEAD
    "coverageReporters": ["json", "lcov", "text", "clover"],
    "reporters": [
=======
    "coverageReporters": ["json", "lcov", "text", "clover", "text-summary"],
    "reporters": [ 
>>>>>>> ca2646f6
      "default",
      ["jest-junit",
        {
          "outputDirectory": "build/test-reports"
        }
      ]
    ]
  }
}<|MERGE_RESOLUTION|>--- conflicted
+++ resolved
@@ -39,13 +39,8 @@
     "browserHeadless": true,
     "collectCoverage": true,
     "coverageDirectory": "build/test-reports/coverage",
-<<<<<<< HEAD
-    "coverageReporters": ["json", "lcov", "text", "clover"],
+    "coverageReporters": ["json", "lcov", "text", "clover", "text-summary"],
     "reporters": [
-=======
-    "coverageReporters": ["json", "lcov", "text", "clover", "text-summary"],
-    "reporters": [ 
->>>>>>> ca2646f6
       "default",
       ["jest-junit",
         {
