{
  "name": "@genesys/common-webcomponents",
  "version": "3.0.0-alpha.72",
  "description": "Common webcomponents",
  "license": "MIT",
  "main": "dist/stencil-wrapper.js",
  "types": "dist/types/index.d.ts",
  "collection": "dist/collection/collection-manifest.json",
  "files": [
    "dist/"
  ],
  "scripts": {
    "build": "npm run clean && npm run i18n && npm run stencil && npm run docs && npm run build-wrapper",
    "build-wrapper": "./scripts/wrap-stencil.js",
    "check-a11y": "node scripts/check-a11y.js",
    "check-readmes": "./scripts/check-readmes.sh",
    "clean": "rm -r ./dist || true",
    "commit": "git-cz",
    "create-component": "node scripts/create-component.js",
    "dev": "npx concurrently  \"npm run stencil.dev\" \"npm run docs.dev\"",
    "dev.public": "npx concurrently  \"npm run stencil.dev\" \"npm run docs.dev.public\"",
    "docs": "cd ./docs && npm run build",
    "docs.dev": "cd ./docs && npm run start",
    "docs.dev.public": "cd ./docs && npm run start -- --host 0.0.0.0",
    "format": "prettier \"./**/*.{ts,tsx,js,jsx,json,css,html,less}\"",
    "format.check": "npm run format -- --check",
    "format.fix": "npm run format -- --write",
    "generate-start-of-week-file": "./scripts/generate-start-of-week-file.js",
    "generate-versions-file": "./scripts/generate-versions-file.mjs",
    "i18n": "npm run generate-start-of-week-file && ./scripts/build-i18n.js",
    "lint": "npm run lint.commit && npm run lint.ts && npm run lint.css && npm run lint.svg",
    "lint.commit": "commitlint -f 43dc1fd5fddb6f601d5acc8b2a3db65aeef8bcfc",
    "lint.css": "npx stylelint '**/*.{css,html,less}' --fix",
    "lint.fix": "npm run lint.commit && npm run lint.ts -- --fix && npm run lint.css -- --fix",
    "lint.svg": "svgo -f ./src/components/stable/gux-icon/icons",
    "lint.ts": "TIMING=1 eslint --ext .ts,.tsx ./src",
    "list-checked-a11y-components": "node scripts/list-checked-a11y-components.js",
    "list-component-tracking": "./scripts/list-component-tracking.js",
    "list-i18n-files": "./scripts/list-i18n-files.js",
    "list-shadow-explicitly-set": "./scripts/list-shadow-explicitly-set.js",
    "predev": "npm run i18n",
    "predev.public": "npm run predev",
    "prepare": "./scripts/prepare-docs.sh && npm run i18n && husky install",
    "release": "standard-version --prerelease alpha",
    "stencil": "stencil build --prod",
    "stencil.dev": "stencil build --dev --watch --docs",
    "test": "stencil test --spec --e2e",
    "test.ci": "npm run test.ci.spec && npm run test.ci.e2e",
    "test.ci.e2e": "stencil test --e2e --max-workers=1",
    "test.ci.spec": "stencil test --spec",
    "test.e2e": "stencil test --e2e",
    "test.e2e.update-snapshot": "stencil test --e2e --updateSnapshot",
    "test.screenshot": "stencil test --e2e --screenshot",
    "test.unit": "stencil build dev && stencil test --spec",
    "test.unit.update-snapshot": "stencil test --spec --updateSnapshot",
    "test.update-snapshot": "stencil test --spec --e2e --updateSnapshot",
    "test.watch": "stencil test --spec --e2e --watchAll"
  },
  "dependencies": {
    "@popperjs/core": "^2.11.5",
<<<<<<< HEAD
    "intl-messageformat": "^9.12.0",
    "google-libphonenumber": "^3.2.25",
=======
    "intl-messageformat": "^9.13.0",
>>>>>>> a6d7fb3b
    "requestanimationframe-timer": "^3.0.3",
    "sortablejs": "^1.15.0",
    "stencil-click-outside": "^1.8.0",
    "vega": "^5.22.1",
    "vega-embed": "^6.20.8",
    "vega-lite": "^5.2.0"
  },
  "devDependencies": {
    "@babel/core": "^7.17.10",
    "@babel/preset-env": "^7.17.10",
    "@commitlint/cli": "^16.2.4",
    "@commitlint/config-conventional": "^16.2.4",
    "@rollup/plugin-replace": "^3.1.0",
    "@stencil/core": "^2.15.1",
    "@stencil/less": "^1.0.0",
    "@stencil/utils": "0.0.5",
    "@types/google-libphonenumber": "^7.4.23",
    "@types/jest": "^26.0.24",
    "@types/new-relic-browser": "^0.1118.2",
    "@types/puppeteer": "^5.4.6",
    "@types/resize-observer-browser": "^0.1.7",
    "@types/sortablejs": "^1.13.0",
    "@typescript-eslint/eslint-plugin": "^5.22.0",
    "@typescript-eslint/parser": "^5.22.0",
    "axe-live": "^0.1.0",
    "babel-loader": "^8.2.5",
    "commitizen": "^4.2.4",
    "concurrently": "^6.5.1",
    "cz-conventional-changelog": "^3.3.0",
    "eslint": "^8.15.0",
    "eslint-config-prettier": "^8.5.0",
    "eslint-plugin-jest": "^26.1.5",
    "eslint-plugin-jsdoc": "^39.2.9",
    "eslint-plugin-prefer-arrow": "^1.2.3",
    "eslint-plugin-prettier": "^4.0.0",
    "eslint-plugin-react": "^7.29.4",
    "file-loader": "^6.2.0",
    "glob": "^7.2.0",
    "handlebars": "^4.7.7",
    "husky": "^7.0.4",
    "inquirer": "^8.2.4",
    "jest": "^26.6.3",
    "jest-cli": "^26.6.3",
    "jest-config": "^26.6.3",
    "jest-environment-node": "^26.6.2",
    "jest-junit": "^13.2.0",
    "jsdom": "^18.1.1",
    "lint-staged": "^12.4.1",
    "marked": "^3.0.8",
    "mutation-observer": "^1.0.3",
    "node-fetch": "^3.2.4",
    "postcss-html": "^1.4.1",
    "postcss-less": "^6.0.0",
    "prettier": "^2.6.2",
    "puppeteer": "^10.4.0",
    "rollup": "^2.72.1",
    "rollup-plugin-copy": "^3.4.0",
    "rollup-plugin-less": "^1.1.3",
    "semver-sort": "^1.0.0",
    "standard-version": "^9.3.2",
    "stylelint": "^14.8.2",
    "stylelint-config-html": "^1.0.0",
    "stylelint-config-prettier": "^9.0.3",
    "stylelint-config-recess-order": "^3.0.0",
    "stylelint-config-standard": "^25.0.0",
    "svgo": "^2.8.0",
    "ts-loader": "^9.3.0",
    "typescript": "^4.6.4",
    "weekstart": "^1.1.0",
    "xmldom": "^0.6.0"
  },
  "repository": {
    "type": "git",
    "url": "git+bitbucket.org:inindca/genesys-webcomponents.git"
  },
  "config": {
    "commitizen": {
      "path": "./node_modules/cz-conventional-changelog"
    }
  },
  "commitlint": {
    "extends": [
      "@commitlint/config-conventional"
    ],
    "rules": {
      "subject-case": [
        2,
        "never",
        [
          "pascal-case",
          "upper-case"
        ]
      ]
    }
  },
  "stylelint": {
    "extends": [
      "stylelint-config-standard",
      "stylelint-config-recess-order",
      "stylelint-config-prettier",
      "postcss-less",
      "postcss-html"
    ],
    "overrides": [
      {
        "files": [
          "**/*.less"
        ],
        "customSyntax": "postcss-less"
      },
      {
        "files": [
          "**/*.html"
        ],
        "customSyntax": "postcss-html"
      }
    ],
    "rules": {
      "no-descending-specificity": null,
      "no-duplicate-selectors": null,
      "property-no-vendor-prefix": null,
      "selector-type-no-unknown": [
        true,
        {
          "ignoreTypes": [
            "/^gux-/",
            "lineargradient"
          ]
        }
      ],
      "function-no-unknown": [
        true,
        {
          "ignoreFunctions": [
            "fade",
            "lighten",
            "darken",
            "e",
            "%"
          ]
        }
      ],
      "declaration-block-no-redundant-longhand-properties": [
        true,
        {
          "ignoreShorthands": [
            "flex-flow",
            "grid-column",
            "grid-row",
            "grid-area"
          ]
        }
      ]
    }
  },
  "lint-staged": {
    "*.{css,html,less}": [
      "stylelint --fix",
      "prettier --write"
    ],
    "*.{ts,tsx}": [
      "eslint --fix",
      "prettier --write"
    ],
    "*.{js,jsx,json}": "prettier --write",
    "*.svg": "svgo -i"
  }
}<|MERGE_RESOLUTION|>--- conflicted
+++ resolved
@@ -58,12 +58,8 @@
   },
   "dependencies": {
     "@popperjs/core": "^2.11.5",
-<<<<<<< HEAD
-    "intl-messageformat": "^9.12.0",
+    "intl-messageformat": "^9.13.0",
     "google-libphonenumber": "^3.2.25",
-=======
-    "intl-messageformat": "^9.13.0",
->>>>>>> a6d7fb3b
     "requestanimationframe-timer": "^3.0.3",
     "sortablejs": "^1.15.0",
     "stencil-click-outside": "^1.8.0",
