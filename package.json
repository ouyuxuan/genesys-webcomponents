{
  "name": "@genesys/common-webcomponents",
  "version": "1.0.0-alpha.86",
  "description": "Common webcomponents",
  "main": "dist/stencil-wrapper.js",
  "types": "dist/types/index.d.ts",
  "collection": "dist/collection/collection-manifest.json",
  "files": [
    "dist/"
  ],
  "scripts": {
    "build": "npm run i18n && npm run stencil && npm run docs && npm run build-wrapper",
    "build-wrapper": "./scripts/wrap-stencil.js",
    "commit": "git-cz",
    "docs": "cd ./docs && npm run build",
    "docs.dev": "cd ./docs && npm run start",
    "docs.dev.public": "cd ./docs && npm run start -- --host 0.0.0.0",
    "release": "standard-version",
    "stencil": "stencil build --prod",
    "stencil.dev": "stencil build --dev --watch --docs",
    "test.unit": "stencil test --spec",
    "test.unit.update-snapshot": "stencil test --spec --updateSnapshot",
    "test.e2e": "stencil test --e2e",
    "test.e2e.update-snapshot": "stencil test --e2e --updateSnapshot",
    "test.screenshot": "stencil test --e2e --screenshot",
    "test.update-snapshot": "stencil test --spec --e2e --updateSnapshot",
    "test": "stencil test --spec --e2e",
    "test.watch": "stencil test --spec --e2e --watchAll",
    "create-component": "node scripts/create-component.js",
    "dev": "./node_modules/.bin/concurrently  \"npm run stencil.dev\" \"npm run docs.dev\"",
    "dev.public": "./node_modules/.bin/concurrently  \"npm run stencil.dev\" \"npm run docs.dev.public\"",
    "format": "prettier \"./**/*.{ts,tsx,js,jsx,json}\"",
    "format.fix": "npm run format -- --write",
    "lint": "npm run lint.commit && npm run lint.ts",
    "lint.fix": "npm run lint.ts -- --fix",
    "lint.ts": "tslint --project .",
    "lint.commit": "commitlint -f f141386578705cf2a1bf1fe7f2a6235ed7448734",
    "prepare": "./scripts/prepare-docs.sh && npm run i18n",
    "i18n": "./scripts/build-i18n.js",
    "list-i18n-files": "./scripts/list-i18n-files.js",
    "check-readmes": "./scripts/check-readmes.sh"
  },
  "dependencies": {
<<<<<<< HEAD
    "@popperjs/core": "^2.4.0",
    "intl-messageformat": "^2.2.0",
    "resize-observer-polyfill": "^1.5.1",
    "sortablejs": "^1.10.2",
    "stencil-click-outside": "^1.7.0"
=======
    "@popperjs/core": "^2.4.3",
    "intl-messageformat": "^7.8.4"
>>>>>>> f6522c84
  },
  "devDependencies": {
    "@babel/core": "^7.10.4",
    "@babel/preset-env": "^7.10.4",
    "@commitlint/cli": "^9.0.1",
    "@commitlint/config-conventional": "^9.0.1",
    "@rollup/plugin-replace": "^2.3.3",
    "@stencil/core": "^1.15.0",
    "@stencil/less": "^1.0.0",
    "@stencil/utils": "0.0.5",
    "@stencil/webpack": "0.0.6",
<<<<<<< HEAD
    "@types/jest": "24.9.1",
    "@types/puppeteer": "1.20.3",
    "@types/sortablejs": "^1.10.4",
    "acorn": "^6.4.1",
    "ajv": "^6.12.2",
=======
    "@types/jest": "26.0.3",
    "@types/puppeteer": "3.0.1",
>>>>>>> f6522c84
    "babel-loader": "^8.1.0",
    "commitizen": "^4.1.2",
<<<<<<< HEAD
    "concurrently": "^4.1.0",
    "css-loader": "^3.5.3",
    "cz-conventional-changelog": "^2.1.0",
    "file-loader": "^6.0.0",
    "glob": "^7.1.4",
=======
    "concurrently": "^5.2.0",
    "cz-conventional-changelog": "^3.2.0",
    "glob": "^7.1.6",
>>>>>>> f6522c84
    "handlebars": "^4.7.6",
    "husky": "^4.2.5",
    "inquirer": "^7.3.0",
    "jest": "^26.1.0",
    "jest-cli": "^26.1.0",
    "jest-config": "^26.1.0",
    "jest-environment-node": "^26.1.0",
    "jest-junit": "^11.0.1",
    "lint-staged": "^10.2.11",
    "mutation-observer": "^1.0.3",
    "prettier": "^2.0.5",
    "puppeteer": "4.0.1",
    "rollup-plugin-copy": "^3.3.0",
<<<<<<< HEAD
    "standard-version": "^7.1.0",
    "style-loader": "^1.2.1",
=======
    "standard-version": "^8.0.0",
>>>>>>> f6522c84
    "svgo": "^1.3.2",
    "ts-loader": "^7.0.5",
    "tslint": "^6.1.2",
    "tslint-config-prettier": "^1.18.0",
    "webpack": "^4.43.0",
    "webpack-dev-server": "^3.11.0",
    "xmldom": "^0.3.0"
  },
  "repository": {
    "type": "git",
    "url": "git+bitbucket.org:inindca/genesys-webcomponents.git"
  },
  "optionalDependencies": {
    "@purecloud/web-app-deploy": "^5.2.10"
  },
  "config": {
    "commitizen": {
      "path": "./node_modules/cz-conventional-changelog"
    }
  },
  "commitlint": {
    "extends": [
      "@commitlint/config-conventional"
    ],
    "rules": {
      "subject-case": [
        2,
        "never",
        [
          "pascal-case",
          "upper-case"
        ]
      ]
    }
  },
  "husky": {
    "hooks": {
      "pre-commit": "lint-staged",
      "commit-msg": "commitlint -E HUSKY_GIT_PARAMS"
    }
  },
  "lint-staged": {
    "*.{ts,tsx}": [
      "tslint --fix",
      "prettier --write"
    ],
    "*.{js,jsx,json}": "prettier --write",
    "*.svg": "svgo -i"
  }
}<|MERGE_RESOLUTION|>--- conflicted
+++ resolved
@@ -41,16 +41,11 @@
     "check-readmes": "./scripts/check-readmes.sh"
   },
   "dependencies": {
-<<<<<<< HEAD
-    "@popperjs/core": "^2.4.0",
-    "intl-messageformat": "^2.2.0",
+    "@popperjs/core": "^2.4.3",
+    "intl-messageformat": "^7.8.4",
     "resize-observer-polyfill": "^1.5.1",
     "sortablejs": "^1.10.2",
     "stencil-click-outside": "^1.7.0"
-=======
-    "@popperjs/core": "^2.4.3",
-    "intl-messageformat": "^7.8.4"
->>>>>>> f6522c84
   },
   "devDependencies": {
     "@babel/core": "^7.10.4",
@@ -62,29 +57,18 @@
     "@stencil/less": "^1.0.0",
     "@stencil/utils": "0.0.5",
     "@stencil/webpack": "0.0.6",
-<<<<<<< HEAD
-    "@types/jest": "24.9.1",
-    "@types/puppeteer": "1.20.3",
+    "@types/jest": "26.0.3",
+    "@types/puppeteer": "3.0.1",
     "@types/sortablejs": "^1.10.4",
     "acorn": "^6.4.1",
     "ajv": "^6.12.2",
-=======
-    "@types/jest": "26.0.3",
-    "@types/puppeteer": "3.0.1",
->>>>>>> f6522c84
     "babel-loader": "^8.1.0",
     "commitizen": "^4.1.2",
-<<<<<<< HEAD
-    "concurrently": "^4.1.0",
+    "concurrently": "^5.2.0",
     "css-loader": "^3.5.3",
-    "cz-conventional-changelog": "^2.1.0",
+    "cz-conventional-changelog": "^3.2.0",
     "file-loader": "^6.0.0",
-    "glob": "^7.1.4",
-=======
-    "concurrently": "^5.2.0",
-    "cz-conventional-changelog": "^3.2.0",
     "glob": "^7.1.6",
->>>>>>> f6522c84
     "handlebars": "^4.7.6",
     "husky": "^4.2.5",
     "inquirer": "^7.3.0",
@@ -98,12 +82,8 @@
     "prettier": "^2.0.5",
     "puppeteer": "4.0.1",
     "rollup-plugin-copy": "^3.3.0",
-<<<<<<< HEAD
-    "standard-version": "^7.1.0",
+    "standard-version": "^8.0.0",
     "style-loader": "^1.2.1",
-=======
-    "standard-version": "^8.0.0",
->>>>>>> f6522c84
     "svgo": "^1.3.2",
     "ts-loader": "^7.0.5",
     "tslint": "^6.1.2",
