{
  "name": "@genesys/common-webcomponents",
  "version": "2.22.2",
  "description": "Common webcomponents",
  "license": "MIT",
  "main": "dist/stencil-wrapper.js",
  "types": "dist/types/index.d.ts",
  "collection": "dist/collection/collection-manifest.json",
  "files": [
    "dist/"
  ],
  "scripts": {
    "build": "npm run clean && npm run i18n && npm run stencil && npm run docs && npm run build-wrapper",
    "build-wrapper": "./scripts/wrap-stencil.js",
    "check-readmes": "./scripts/check-readmes.sh",
    "clean": "rm -r ./dist || true",
    "commit": "git-cz",
    "create-component": "node scripts/create-component.js",
    "dev": "npx concurrently  \"npm run stencil.dev\" \"npm run docs.dev\"",
    "dev.public": "npx concurrently  \"npm run stencil.dev\" \"npm run docs.dev.public\"",
    "docs": "cd ./docs && npm run build",
    "docs.dev": "cd ./docs && npm run start",
    "docs.dev.public": "cd ./docs && npm run start -- --host 0.0.0.0",
    "format": "prettier \"./**/*.{ts,tsx,js,jsx,json,css,html,less}\"",
    "format.check": "npm run format -- --check",
    "format.fix": "npm run format -- --write",
    "generate-start-of-week-file": "./scripts/generate-start-of-week-file.js",
    "i18n": "npm run generate-start-of-week-file && ./scripts/build-i18n.js",
    "lint": "npm run lint.commit && npm run lint.ts && npm run lint.css && npm run lint.svg",
    "lint.commit": "commitlint -f 811627c6ed30490b975acc4cbc2c2f4bac32e8ae",
    "lint.css": "npx stylelint '**/*.{css,html,less}' --fix",
    "lint.fix": "npm run lint.commit && npm run lint.ts -- --fix && npm run lint.css -- --fix",
    "lint.svg": "svgo -f ./src/components/stable/gux-icon/icons --multipass -q",
    "lint.ts": "tslint --project .",
    "list-component-tracking": "./scripts/list-component-tracking.js",
    "list-i18n-files": "./scripts/list-i18n-files.js",
    "predev": "npm run i18n",
    "predev.public": "npm run predev",
    "prepare": "./scripts/prepare-docs.sh && npm run i18n && husky install",
    "release": "standard-version",
    "stencil": "stencil build --prod",
    "stencil.dev": "stencil build --dev --watch --docs",
    "test": "stencil test --spec --e2e",
    "test.ci": "npm run test.ci.spec && npm run test.ci.e2e",
    "test.ci.spec": "stencil test --spec",
    "test.ci.e2e": "stencil test --e2e --max-workers=1",
    "test.e2e": "stencil test --e2e",
    "test.e2e.update-snapshot": "stencil test --e2e --updateSnapshot",
    "test.screenshot": "stencil test --e2e --screenshot",
    "test.unit": "stencil build dev && stencil test --spec",
    "test.unit.update-snapshot": "stencil test --spec --updateSnapshot",
    "test.update-snapshot": "stencil test --spec --e2e --updateSnapshot",
    "test.watch": "stencil test --spec --e2e --watchAll"
  },
  "dependencies": {
    "@popperjs/core": "^2.9.2",
    "intl-messageformat": "~9.4.9",
    "requestanimationframe-timer": "^3.0.3",
    "sortablejs": "^1.13.0",
    "stencil-click-outside": "^1.7.1"
  },
  "devDependencies": {
    "@babel/core": "^7.14.6",
    "@babel/preset-env": "^7.14.5",
    "@commitlint/cli": "^12.1.4",
    "@commitlint/config-conventional": "^12.1.4",
    "@rollup/plugin-replace": "^2.4.2",
    "@stencil/core": "^2.6.0",
    "@stencil/less": "^1.0.0",
    "@stencil/utils": "0.0.5",
    "@types/jest": "^26.0.23",
    "@types/jsdom": "^16.2.11",
    "@types/new-relic-browser": "^0.1118.1",
    "@types/puppeteer": "^3.0.5",
    "@types/resize-observer-browser": "^0.1.5",
    "@types/sortablejs": "^1.10.6",
    "axe-live": "0.0.8",
    "babel-loader": "^8.2.2",
    "commitizen": "^4.2.4",
    "concurrently": "^6.2.0",
    "cz-conventional-changelog": "^3.3.0",
    "file-loader": "^6.2.0",
    "glob": "^7.1.7",
    "handlebars": "^4.7.7",
    "husky": "^6.0.0",
    "inquirer": "^8.1.1",
    "jest": "^26.6.3",
    "jest-cli": "^26.6.3",
    "jest-config": "^26.6.3",
    "jest-environment-node": "^26.6.2",
    "jest-junit": "^12.2.0",
    "jsdom": "^16.6.0",
    "lint-staged": "^11.0.0",
    "marked": "^2.1.1",
    "mutation-observer": "^1.0.3",
    "prettier": "^2.3.1",
    "puppeteer": "4.0.1",
    "rollup": "^2.52.1",
    "rollup-plugin-copy": "^3.4.0",
    "rollup-plugin-less": "^1.1.3",
    "standard-version": "^9.3.0",
    "stylelint": "^13.13.1",
    "stylelint-config-prettier": "^8.0.2",
    "stylelint-config-recess-order": "^2.4.0",
    "stylelint-config-standard": "^22.0.0",
    "svgo": "^2.3.0",
    "ts-loader": "^9.2.3",
    "tslint": "^6.1.3",
    "tslint-config-prettier": "^1.18.0",
<<<<<<< HEAD
    "typescript": "^3.9.9",
    "vega": "^5.19.1",
    "vega-embed": "^6.15.2",
    "vega-lite": "^5.0.0",
=======
    "typescript": "^3.9.10",
>>>>>>> be908a45
    "weekstart": "^1.1.0",
    "xmldom": "^0.6.0"
  },
  "repository": {
    "type": "git",
    "url": "git+bitbucket.org:inindca/genesys-webcomponents.git"
  },
  "config": {
    "commitizen": {
      "path": "./node_modules/cz-conventional-changelog"
    }
  },
  "commitlint": {
    "extends": [
      "@commitlint/config-conventional"
    ],
    "rules": {
      "subject-case": [
        2,
        "never",
        [
          "pascal-case",
          "upper-case"
        ]
      ]
    }
  },
  "stylelint": {
    "extends": [
      "stylelint-config-standard",
      "stylelint-config-recess-order",
      "stylelint-config-prettier"
    ],
    "rules": {
      "no-descending-specificity": null,
      "no-duplicate-selectors": null,
      "selector-type-no-unknown": [
        true,
        {
          "ignoreTypes": [
            "/^gux-/",
            "lineargradient"
          ]
        }
      ]
    }
  },
  "lint-staged": {
    "*.{css,html,less}": [
      "stylelint --fix",
      "prettier --write"
    ],
    "*.{ts,tsx}": [
      "tslint --fix",
      "prettier --write"
    ],
    "*.{js,jsx,json}": "prettier --write",
    "*.svg": "svgo -i"
  }
}<|MERGE_RESOLUTION|>--- conflicted
+++ resolved
@@ -107,14 +107,10 @@
     "ts-loader": "^9.2.3",
     "tslint": "^6.1.3",
     "tslint-config-prettier": "^1.18.0",
-<<<<<<< HEAD
-    "typescript": "^3.9.9",
+    "typescript": "^3.9.10",
     "vega": "^5.19.1",
     "vega-embed": "^6.15.2",
     "vega-lite": "^5.0.0",
-=======
-    "typescript": "^3.9.10",
->>>>>>> be908a45
     "weekstart": "^1.1.0",
     "xmldom": "^0.6.0"
   },
