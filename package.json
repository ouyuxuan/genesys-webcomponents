--- conflicted
+++ resolved
@@ -57,16 +57,9 @@
     "test.watch": "stencil test --spec --e2e --watchAll"
   },
   "dependencies": {
-<<<<<<< HEAD
-    "@popperjs/core": "^2.10.2",
-    "eslint-plugin-jest": "^25.3.0",
-    "focus-trap": "^6.6.1",
-    "intl-messageformat": "~9.4.9",
-    "google-libphonenumber": "^3.2.25",
-=======
     "@popperjs/core": "^2.11.5",
     "intl-messageformat": "^9.12.0",
->>>>>>> ff28b364
+    "google-libphonenumber": "^3.2.25",
     "requestanimationframe-timer": "^3.0.3",
     "sortablejs": "^1.15.0",
     "stencil-click-outside": "^1.8.0",
