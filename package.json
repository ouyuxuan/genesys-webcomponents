{
  "name": "genesys-spark-components",
  "version": "3.18.0",
  "description": "Common webcomponents",
  "license": "MIT",
  "main": "dist/stencil-wrapper.js",
  "types": "dist/types/index.d.ts",
  "collection": "dist/collection/collection-manifest.json",
  "files": [
    "dist/"
  ],
  "scripts": {
    "build": "npm run clean && npm run i18n && npm run stencil && npm run docs && npm run build-wrapper",
    "build-wrapper": "./scripts/wrap-stencil.js",
    "build:react": "cd ./common-webcomponents-react && npm run build",
    "check-a11y": "node scripts/check-a11y.js",
    "check-readmes": "./scripts/check-readmes.sh",
    "clean": "rm -r ./dist || true",
    "commit": "git-cz",
    "create-component": "node scripts/create-component.js",
    "create-non-en-i18n-files": "./scripts/create-non-en-i18n-files.js",
    "dev": "npx concurrently  \"npm run stencil.dev\" \"npm run docs.dev\"",
    "dev.public": "npx concurrently  \"npm run stencil.dev\" \"npm run docs.dev.public\"",
    "docs": "cd ./docs && npm run build",
    "docs.dev": "cd ./docs && npm run start",
    "docs.dev.public": "cd ./docs && npm run start -- --host 0.0.0.0",
    "format": "prettier \"./**/*.{ts,tsx,js,jsx,json,css,html,less}\"",
    "format.check": "npm run format -- --check",
    "format.fix": "npm run format -- --write",
    "generate-start-of-week-file": "./scripts/generate-start-of-week-file.js",
    "generate-versions-file": "./scripts/generate-versions-file.mjs",
    "i18n": "npm run generate-start-of-week-file && ./scripts/build-i18n.js",
    "lint": "npm run lint.commit && npm run lint.ts && npm run lint.css && npm run lint.svg",
    "lint.commit": "commitlint -f 43dc1fd5fddb6f601d5acc8b2a3db65aeef8bcfc",
    "lint.css": "npx stylelint '**/*.{css,html,less}' --fix",
    "lint.fix": "npm run lint.commit && npm run lint.ts -- --fix && npm run lint.css -- --fix",
    "lint.svg": "svgo -f ./src/components/stable/gux-icon/icons",
    "lint.ts": "TIMING=1 eslint --ext .ts,.tsx ./src",
    "list-checked-a11y-components": "node scripts/list-checked-a11y-components.js",
    "list-component-tracking": "./scripts/list-component-tracking.js",
    "list-i18n-files": "./scripts/list-i18n-files.js",
    "list-shadow-explicitly-set": "./scripts/list-shadow-explicitly-set.js",
    "predev": "npm run i18n",
    "predev.public": "npm run predev",
    "prepare": "./scripts/prepare-docs.sh && npm run i18n && husky install",
    "release": "standard-version",
    "stencil": "stencil build --prod",
    "stencil.dev": "stencil build --dev --watch --docs",
    "test": "stencil test --spec --e2e",
    "test.ci": "npm run test.ci.spec && npm run test.ci.e2e",
    "test.ci.e2e": "stencil test --e2e --max-workers=1",
    "test.ci.spec": "stencil test --spec",
    "test.e2e": "stencil test --e2e",
    "test.e2e.update-snapshot": "stencil test --e2e --updateSnapshot",
    "test.screenshot": "stencil test --e2e --screenshot",
    "test.unit": "stencil build dev && stencil test --spec",
    "test.unit.update-snapshot": "stencil test --spec --updateSnapshot",
    "test.update-snapshot": "stencil test --spec --e2e --updateSnapshot",
    "test.watch": "stencil test --spec --e2e --watchAll"
  },
  "dependencies": {
    "@popperjs/core": "^2.11.5",
    "intl-messageformat": "^9.13.0",
    "google-libphonenumber": "^3.2.25",
    "requestanimationframe-timer": "^3.0.3",
    "sortablejs": "^1.15.0",
    "stencil-click-outside": "^1.8.0",
    "vega": "^5.22.1",
    "vega-embed": "^6.21.0",
    "vega-lite": "^5.4.0"
  },
  "devDependencies": {
    "@babel/core": "^7.18.10",
    "@babel/preset-env": "^7.18.10",
    "@commitlint/cli": "^17.0.3",
    "@commitlint/config-conventional": "^17.0.3",
    "@stencil/core": "^2.17.2",
    "@stencil/less": "^1.0.0",
    "@stencil/react-output-target": "^0.3.1",
    "@stencil/utils": "0.0.5",
<<<<<<< HEAD
    "@types/google-libphonenumber": "^7.4.23",
    "@types/jest": "^26.0.24",
=======
    "@types/jest": "^27.5.2",
>>>>>>> 220f0db3
    "@types/new-relic-browser": "^0.1118.2",
    "@types/puppeteer": "^5.4.6",
    "@types/resize-observer-browser": "^0.1.7",
    "@types/sortablejs": "^1.13.0",
    "@typescript-eslint/eslint-plugin": "^5.32.0",
    "@typescript-eslint/parser": "^5.32.0",
    "axe-live": "^1.0.1",
    "babel-loader": "^8.2.5",
    "commitizen": "^4.2.5",
    "concurrently": "^7.3.0",
    "cz-conventional-changelog": "^3.3.0",
    "eslint": "^8.21.0",
    "eslint-config-prettier": "^8.5.0",
    "eslint-plugin-jest": "^26.7.0",
    "eslint-plugin-jsdoc": "^39.3.4",
    "eslint-plugin-prefer-arrow": "^1.2.3",
    "eslint-plugin-prettier": "^4.2.1",
    "eslint-plugin-react": "^7.30.1",
    "file-loader": "^6.2.0",
    "glob": "^8.0.3",
    "handlebars": "^4.7.7",
    "husky": "^8.0.1",
    "inquirer": "^8.2.4",
    "jest": "^27.5.1",
    "jest-cli": "^27.5.1",
    "jest-config": "^27.5.1",
    "jest-environment-node": "^27.5.1",
    "jest-junit": "^13.2.0",
    "jsdom": "^19.0.0",
    "lint-staged": "^12.5.0",
    "marked": "^4.0.18",
    "mutation-observer": "^1.0.3",
    "node-fetch": "^3.2.10",
    "postcss-html": "^1.5.0",
    "postcss-less": "^6.0.0",
    "prettier": "^2.7.1",
    "puppeteer": "^14.4.1",
    "rollup": "^2.77.2",
    "rollup-plugin-copy": "^3.4.0",
    "rollup-plugin-less": "^1.1.3",
    "semver-sort": "^1.0.0",
    "standard-version": "^9.5.0",
    "stylelint": "^14.9.1",
    "stylelint-config-html": "^1.1.0",
    "stylelint-config-prettier": "^9.0.3",
    "stylelint-config-recess-order": "^3.0.0",
    "stylelint-config-standard": "^25.0.0",
    "svgo": "^2.8.0",
    "ts-loader": "^9.3.1",
    "typescript": "^4.7.4",
    "weekstart": "^1.1.0",
    "xmldom": "^0.6.0"
  },
  "config": {
    "commitizen": {
      "path": "./node_modules/cz-conventional-changelog"
    }
  },
  "commitlint": {
    "extends": [
      "@commitlint/config-conventional"
    ],
    "rules": {
      "subject-case": [
        2,
        "never",
        [
          "pascal-case",
          "upper-case"
        ]
      ]
    }
  },
  "stylelint": {
    "extends": [
      "stylelint-config-standard",
      "stylelint-config-recess-order",
      "stylelint-config-prettier",
      "postcss-less",
      "postcss-html"
    ],
    "overrides": [
      {
        "files": [
          "**/*.less"
        ],
        "customSyntax": "postcss-less"
      },
      {
        "files": [
          "**/*.html"
        ],
        "customSyntax": "postcss-html"
      }
    ],
    "rules": {
      "no-descending-specificity": null,
      "no-duplicate-selectors": null,
      "value-no-vendor-prefix": null,
      "property-no-vendor-prefix": null,
      "selector-type-no-unknown": [
        true,
        {
          "ignoreTypes": [
            "/^gux-/",
            "lineargradient"
          ]
        }
      ],
      "function-no-unknown": [
        true,
        {
          "ignoreFunctions": [
            "fade",
            "lighten",
            "darken",
            "e",
            "%"
          ]
        }
      ],
      "declaration-block-no-redundant-longhand-properties": [
        true,
        {
          "ignoreShorthands": [
            "flex-flow",
            "grid-column",
            "grid-row",
            "grid-area"
          ]
        }
      ]
    }
  },
  "lint-staged": {
    "*.{css,html,less}": [
      "stylelint --fix",
      "prettier --write"
    ],
    "*.{ts,tsx}": [
      "eslint --fix",
      "prettier --write"
    ],
    "*.{js,jsx,json}": "prettier --write",
    "*.svg": "svgo -i"
  },
  "volta": {
    "node": "14.19.1"
  }
}<|MERGE_RESOLUTION|>--- conflicted
+++ resolved
@@ -78,12 +78,8 @@
     "@stencil/less": "^1.0.0",
     "@stencil/react-output-target": "^0.3.1",
     "@stencil/utils": "0.0.5",
-<<<<<<< HEAD
+    "@types/jest": "^27.5.2",
     "@types/google-libphonenumber": "^7.4.23",
-    "@types/jest": "^26.0.24",
-=======
-    "@types/jest": "^27.5.2",
->>>>>>> 220f0db3
     "@types/new-relic-browser": "^0.1118.2",
     "@types/puppeteer": "^5.4.6",
     "@types/resize-observer-browser": "^0.1.7",
