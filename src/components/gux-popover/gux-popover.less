--- conflicted
+++ resolved
@@ -1,15 +1,7 @@
 // Style
 gux-popover {
-<<<<<<< HEAD
   z-index: 2;
-
-  .popover-wrapper {
-    &.hidden {
-      display: none;
-    }
-=======
   color: @gux-grey-2;
->>>>>>> 28e34b62
 
   .popover-wrapper {
     display: flex;
