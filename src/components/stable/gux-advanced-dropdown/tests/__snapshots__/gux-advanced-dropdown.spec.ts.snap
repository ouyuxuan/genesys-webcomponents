// Jest Snapshot v1, https://goo.gl/fbAQLP

exports[`gux-advanced-dropdown should render 1`] = `
<gux-advanced-dropdown lang="en">
<<<<<<< HEAD
  <mock:shadow-root>
    <div class="gux-dropdown">
      <div class="gux-select-field">
        <a class="gux-select-input" tabindex="0"></a>
        <div class="gux-icon-wrapper">
          <gux-icon decorative="" iconname="ic-dropdown-arrow"></gux-icon>
        </div>
=======
  <!---->
  <div class="gux-dropdown">
    <div class="gux-select-field">
      <a class="gux-select-input" tabindex="0"></a>
      <div class="gux-icon-wrapper">
        <gux-icon decorative="" icon-name="chevron-small-down"></gux-icon>
>>>>>>> f48e3aa9
      </div>
      <div class="gux-advanced-dropdown-menu">
        <div class="gux-dropdown-menu-container">
          <gux-search-beta class="gux-light-theme" dynamic-search="true" searchtimeout="500" srlabel="Search"></gux-search-beta>
          <div class="gux-dropdown-options">
            <slot></slot>
          </div>
        </div>
      </div>
    </div>
  </mock:shadow-root>
  <gux-dropdown-option text="English" value="en"></gux-dropdown-option>
  <gux-dropdown-option text="Dutch" value="nl"></gux-dropdown-option>
</gux-advanced-dropdown>
`;<|MERGE_RESOLUTION|>--- conflicted
+++ resolved
@@ -2,22 +2,13 @@
 
 exports[`gux-advanced-dropdown should render 1`] = `
 <gux-advanced-dropdown lang="en">
-<<<<<<< HEAD
   <mock:shadow-root>
     <div class="gux-dropdown">
       <div class="gux-select-field">
         <a class="gux-select-input" tabindex="0"></a>
         <div class="gux-icon-wrapper">
-          <gux-icon decorative="" iconname="ic-dropdown-arrow"></gux-icon>
+          <gux-icon decorative="" icon-name="chevron-small-down"></gux-icon>
         </div>
-=======
-  <!---->
-  <div class="gux-dropdown">
-    <div class="gux-select-field">
-      <a class="gux-select-input" tabindex="0"></a>
-      <div class="gux-icon-wrapper">
-        <gux-icon decorative="" icon-name="chevron-small-down"></gux-icon>
->>>>>>> f48e3aa9
       </div>
       <div class="gux-advanced-dropdown-menu">
         <div class="gux-dropdown-menu-container">
