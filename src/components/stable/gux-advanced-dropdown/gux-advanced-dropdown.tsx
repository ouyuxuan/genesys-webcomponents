import {
  Component,
  Element,
  Event,
  EventEmitter,
  h,
  Listen,
  Method,
  Prop,
  State,
  Watch
} from '@stencil/core';

import { trackComponent } from '../../../usage-tracking';
import { buildI18nForComponent, GetI18nValue } from '../../../i18n';

import advancedDropDownResources from './i18n/en.json';
import { onMutation } from '../../../utils/dom/on-mutation';
import { randomHTMLId } from '../../../utils/dom/random-html-id';

@Component({
  styleUrl: 'gux-advanced-dropdown.less',
  tag: 'gux-advanced-dropdown',
  shadow: true
})
export class GuxAdvancedDropdown {
  @Element()
  root: HTMLElement;

<<<<<<< HEAD
  wrapperElement: HTMLElement;
  searchElement: HTMLGuxSearchBetaElement;
=======
  searchInput: HTMLInputElement;
>>>>>>> fda7ae69
  inputBox: HTMLElement;
  filterDebounceTimer: ReturnType<typeof setTimeout>;

  private i18n: GetI18nValue;
  private searchId: string = randomHTMLId('gux-advanced-dropdown-search');

  /**
   * Disable the input and prevent interactions.
   */
  @Prop()
  disabled: boolean = false;

  /**
   * The dropdown's placeholder.
   */
  @Prop()
  placeholder: string;

  /**
   * Whether the list should filter its current options.
   */
  @Prop()
  noFilter: boolean = false;

  /**
   * Timeout between filter input changed and event being emitted.
   */
  @Prop()
  filterDebounceTimeout: number = 500;

  /**
   * The max number of options to display without scrolling
   */
  @Prop()
  size: number = 10;

  /**
   * Fires when the value of the advanced dropdown changes.
   */
  @Event()
  input: EventEmitter<string>;

  /**
   * Fires when the filter of the advanced dropdown changes.
   */
  @Event()
  filter: EventEmitter<string>;

  @State()
  srLabelledby: string;

  @State()
  opened: boolean;

  @State()
  currentlySelectedOption: HTMLGuxDropdownOptionElement;

  @State()
  selectionOptions: HTMLGuxDropdownOptionElement[];

  slotObserver: MutationObserver;

  @Watch('disabled')
  watchValue(newValue: boolean) {
    if (this.opened && newValue) {
      this.closeDropdown(false);
    }
  }

  @Watch('size')
  updateMaxOptions(newValue: number) {
    this.setMaxVisibleOptions(newValue);
  }

  get value(): string {
    return this.currentlySelectedOption?.text;
  }

  /**
   * Gets the currently selected values.
   *
   * @returns The array of selected values.
   */
  @Method()
  getSelectedValues(): Promise<string[]> {
    // Once multi-select gets added there will
    // be multiple values selectable.
    return Promise.resolve([this.value]);
  }

  @Method()
  async setLabeledBy(id: string) {
    this.srLabelledby = id;
  }

  @Listen('focusout')
  onFocusOut(e: FocusEvent) {
    if (!e.relatedTarget || !this.root.contains(e.relatedTarget as Node)) {
      this.closeDropdown(false);
    }
  }

  async componentWillLoad() {
    trackComponent(this.root);

    this.i18n = await buildI18nForComponent(
      this.root,
      advancedDropDownResources
    );

    this.handleSelectionChange = this.handleSelectionChange.bind(this);
    this.updateSelectionState();
    this.addOptionListener();
    this.slotObserver = onMutation(this.root, () =>
      this.updateSelectionState()
    );
  }

  componentDidLoad() {
    this.setMaxVisibleOptions(this.size);
  }

  setMaxVisibleOptions(maxOptions: number) {
    this.wrapperElement.style.setProperty(
      '--max-options',
      maxOptions.toString()
    );
  }

  disconnectedCallback() {
    this.slotObserver.disconnect();
  }

  render() {
    return (
      <div
        class={`gux-dropdown
        ${this.disabled ? 'gux-disabled' : ''}
        ${this.opened ? 'gux-active' : ''}`}
        ref={el => (this.wrapperElement = el)}
      >
        <div class="gux-select-field" onMouseDown={() => this.inputMouseDown()}>
          <a
            ref={el => (this.inputBox = el)}
            class="gux-select-input"
            aria-labelledby={this.srLabelledby}
            tabindex="0"
            onKeyDown={e => this.inputKeyDown(e)}
          >
            {this.placeholder && !this.value && (
              <span class="gux-select-placeholder">{this.placeholder}</span>
            )}
            {this.value && <span class="gux-select-value">{this.value}</span>}
          </a>
          <div class="gux-icon-wrapper">
            <gux-icon decorative icon-name="chevron-small-down"></gux-icon>
          </div>
        </div>
        <div
          class={`gux-advanced-dropdown-menu ${
            this.opened ? 'gux-opened' : ''
          }`}
        >
          <div class="gux-dropdown-menu-container">
            <label htmlFor={this.searchId} class="gux-search-label">
              {this.i18n('searchAria')}
            </label>

            <gux-input-search>
              <input
                id={this.searchId}
                type="search"
                onInput={(event: InputEvent) => {
                  this.handleSearchInput(event);
                }}
                ref={el => (this.searchInput = el)}
              />
            </gux-input-search>

            <div
              class="gux-dropdown-options"
              onKeyDown={e => this.optionsKeyDown(e)}
            >
              <slot />
            </div>
          </div>
        </div>
      </div>
    );
  }

  private updateSelectionState(): void {
    this.selectionOptions = this.getSelectionOptions();
    this.currentlySelectedOption = this.selectionOptions.find(
      option => option.selected
    );
  }

  private addOptionListener(): void {
    this.root.addEventListener('selectedChanged', this.handleSelectionChange);
  }

  private handleSelectionChange({ target }: CustomEvent): void {
    const option = target as HTMLGuxDropdownOptionElement;

    this.input.emit(option.value);
    this.closeDropdown(true);

    if (this.currentlySelectedOption) {
      this.currentlySelectedOption.selected = false;
    }
    this.currentlySelectedOption = option;
  }

  private getSelectionOptions(): HTMLGuxDropdownOptionElement[] {
    const options = this.root.querySelectorAll('gux-dropdown-option');

    return Array.from(options);
  }

  private inputMouseDown() {
    if (this.disabled) {
      return;
    }

    if (this.opened) {
      this.closeDropdown(true);
    } else {
      this.openDropdown(false);
    }
  }

  private getFocusIndex(): number {
    return this.selectionOptions.findIndex(option => {
      return option.matches(':focus');
    });
  }

  private optionsKeyDown(event: KeyboardEvent) {
    switch (event.key) {
      case 'ArrowUp': {
        const focusIndex = this.getFocusIndex();
        if (focusIndex > 0) {
          this.selectionOptions[focusIndex - 1].focus();
        }
        break;
      }
      case 'ArrowDown': {
        const focusIndex = this.getFocusIndex();
        if (focusIndex < this.selectionOptions.length - 1) {
          this.selectionOptions[focusIndex + 1].focus();
        }
        break;
      }
      case 'Home':
        if (!this.selectionOptions.length) {
          return;
        }
        this.selectionOptions[0].focus();
        break;
      case 'End':
        if (!this.selectionOptions.length) {
          return;
        }
        this.selectionOptions[this.selectionOptions.length - 1].focus();
        break;
      default:
    }
  }

  private inputKeyDown(event: KeyboardEvent) {
    switch (event.key) {
      case 'ArrowUp':
      case 'ArrowDown':
      case ' ':
        this.openDropdown(true);
        break;
      default:
    }
  }

  private handleSearchInput(event: InputEvent) {
    event.stopPropagation();

    clearTimeout(this.filterDebounceTimer);
    this.filterDebounceTimer = setTimeout(
      this.searchRequested.bind(this),
      this.filterDebounceTimeout
    );
  }

  private searchRequested() {
    const value = this.searchInput.value;
    this.filter.emit(value);

    if (!this.noFilter) {
      for (const option of this.selectionOptions) {
        option.shouldFilter(value).then(isFiltered => {
          option.filtered = isFiltered;
        });
      }
    }
  }

  private changeFocusToSearch() {
    setTimeout(() => {
      this.searchInput.focus();
    });
  }

  private openDropdown(focusSearch: boolean) {
    this.opened = true;

    if (focusSearch) {
      this.changeFocusToSearch();
    }
  }

  private closeDropdown(focus: boolean) {
    this.opened = false;
    this.searchInput.value = '';
    this.searchRequested();

    if (focus) {
      this.inputBox.focus();
    }
  }
}<|MERGE_RESOLUTION|>--- conflicted
+++ resolved
@@ -27,12 +27,8 @@
   @Element()
   root: HTMLElement;
 
-<<<<<<< HEAD
   wrapperElement: HTMLElement;
-  searchElement: HTMLGuxSearchBetaElement;
-=======
   searchInput: HTMLInputElement;
->>>>>>> fda7ae69
   inputBox: HTMLElement;
   filterDebounceTimer: ReturnType<typeof setTimeout>;
 
