--- conflicted
+++ resolved
@@ -35,13 +35,9 @@
       'input[slot="input"], select[slot="input"], textarea[slot="input"]'
     );
     this.label = this.root.querySelector('label[slot="label"]');
-<<<<<<< HEAD
-    this.hasError = !!this.root.querySelector('span[slot="error"]');
-    this.type = this.input.getAttribute('type');
-=======
     const type = this.input.getAttribute('type');
     this.slottedElementType = this.input.tagName.toLowerCase();
->>>>>>> 1d333e86
+    this.hasError = !!this.root.querySelector('span[slot="error"]');
 
     let variant = this.slottedElementType;
     if (this.slottedElementType === 'input') {
@@ -67,13 +63,9 @@
           </gux-input-checkbox>
         </div>
         <div class="gux-error">
-          { this.hasError ?
-            <gux-icon
-              class="error-icon"
-              decorative
-              iconName="ic-alert-octo"
-            />
-          : null }
+          {this.hasError ? (
+            <gux-icon class="error-icon" decorative iconName="ic-alert-octo" />
+          ) : null}
           <slot name="error" />
         </div>
       </div>
@@ -99,13 +91,9 @@
           </gux-input-color>
         </div>
         <div class="gux-error">
-          { this.hasError ?
-            <gux-icon
-              class="error-icon"
-              decorative
-              iconName="ic-alert-octo"
-            />
-            : null }
+          {this.hasError ? (
+            <gux-icon class="error-icon" decorative iconName="ic-alert-octo" />
+          ) : null}
           <slot name="error" />
         </div>
       </div>
@@ -122,13 +110,9 @@
           </gux-input-range>
         </div>
         <div class="gux-error">
-          { this.hasError ?
-            <gux-icon
-              class="error-icon"
-              decorative
-              iconName="ic-alert-octo"
-            />
-            : null }
+          {this.hasError ? (
+            <gux-icon class="error-icon" decorative iconName="ic-alert-octo" />
+          ) : null}
           <slot name="error" />
         </div>
       </div>
@@ -140,18 +124,18 @@
       <div class="gux-label-and-input-and-error-container">
         <div class={`gux-label-and-input-container gux-${this.labelPosition}`}>
           <slot name="label" slot="label" />
-          <gux-input-number slot="input" has-error={this.hasError} clearable={clearable}>
+          <gux-input-number
+            slot="input"
+            has-error={this.hasError}
+            clearable={clearable}
+          >
             <slot name="input" />
           </gux-input-number>
         </div>
         <div class="gux-error">
-          { this.hasError ?
-            <gux-icon
-              class="error-icon"
-              decorative
-              iconName="ic-alert-octo"
-            />
-            : null }
+          {this.hasError ? (
+            <gux-icon class="error-icon" decorative iconName="ic-alert-octo" />
+          ) : null}
           <slot name="error" />
         </div>
       </div>
@@ -163,18 +147,18 @@
       <div class="gux-label-and-input-and-error-container">
         <div class={`gux-label-and-input-container gux-${this.labelPosition}`}>
           <slot name="label" slot="label" />
-          <gux-input-text-like slot="input" has-error={this.hasError} clearable={clearable}>
+          <gux-input-text-like
+            slot="input"
+            has-error={this.hasError}
+            clearable={clearable}
+          >
             <slot name="input" />
           </gux-input-text-like>
         </div>
         <div class="gux-error">
-          { this.hasError ?
-            <gux-icon
-              class="error-icon"
-              decorative
-              iconName="ic-alert-octo"
-            />
-            : null }
+          {this.hasError ? (
+            <gux-icon class="error-icon" decorative iconName="ic-alert-octo" />
+          ) : null}
           <slot name="error" />
         </div>
       </div>
