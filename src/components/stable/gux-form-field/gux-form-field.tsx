import { Component, Element, h, JSX, Prop, State } from '@stencil/core';
import { randomHTMLId } from '../../../utils/dom/random-html-id';

import { onRequiredChange } from '../../../utils/dom/on-attribute-change';
import { trackComponent } from '../../../usage-tracking';

import { GuxInputTextAreaResize } from './components/gux-input-textarea/gux-input-textarea.types';
/**
 * @slot input - Required slot for input tag
 * @slot label - Required slot for label tag
 */
@Component({
  styleUrl: 'gux-form-field.less',
  tag: 'gux-form-field'
})
export class GuxFormField {
  private input: HTMLInputElement;
  private label: HTMLLabelElement;
  private requiredObserver: MutationObserver;
  private errorID = randomHTMLId('gux-form-field');

  @Element()
  private root: HTMLElement;

  @Prop()
  clearable: boolean;

  @Prop()
  resize: GuxInputTextAreaResize;

  @Prop()
  displayUnits: string;

  @Prop()
  valueInTooltip: boolean;

  @State()
  private slottedElementType: string = 'input' || 'select' || 'textarea';

  @State()
  private labelPosition: 'above' | 'beside' = 'above';

  @State()
  private required: boolean = true;

  componentWillLoad() {
    this.input = this.root.querySelector(
      'input[slot="input"], select[slot="input"], textarea[slot="input"]'
    );
    this.label = this.root.querySelector('label[slot="label"]');

    const type = this.input.getAttribute('type');
    this.slottedElementType = this.input.tagName.toLowerCase();

    // stops the html5 validation styling
    this.input.addEventListener('invalid', event => {
      event.preventDefault();
    });

    let variant = this.slottedElementType;
    if (this.slottedElementType === 'input') {
      variant = this.slottedElementType.concat('-').concat(type);
    }

    trackComponent(this.root, { variant });

    this.required = this.input.required;

    this.requiredObserver = onRequiredChange(
      this.input,
      (required: boolean) => {
        this.required = required;
      }
    );
  }

  componentWillRender() {
    if (this.label) {
      this.labelPosition =
        this.label.offsetWidth > 1 && this.label.offsetWidth < 40
          ? 'beside'
          : 'above';
    }
  }

  disconnectedCallback(): void {
    this.requiredObserver.disconnect();
  }

  private getInputCheckbox(hasError: boolean): JSX.Element {
    return (
      <div>
        <gux-input-checkbox
          class={{ 'gux-input-error': hasError }}
          aria-describedby={this.errorID}
        >
          <slot name="input" />
          <slot name="label" />
        </gux-input-checkbox>
        {this.getError(hasError)}
      </div>
    );
  }

  private getInputRadio(): JSX.Element {
    return (
      <gux-input-radio>
        <slot name="input" />
        <slot name="label" />
      </gux-input-radio>
    );
  }

  private getInputColor(hasError: boolean): JSX.Element {
    return (
      <div class="gux-label-and-input-and-error-container">
        <div class={`gux-label-and-input-container gux-${this.labelPosition}`}>
          <div
            class={{
              'gux-label-container': true,
              'gux-required': this.required
            }}
          >
            <slot name="label" slot="label" />
          </div>
          <gux-input-color
            class={{
              'gux-input-error': hasError
            }}
            aria-describedby={this.errorID}
          >
            <slot name="input" />
          </gux-input-color>
        </div>
        {this.getError(hasError)}
      </div>
    );
  }

  private getInputRange(
    displayUnits: string,
    valueInTooltip: boolean
  ): JSX.Element {
    return (
      <div class="gux-label-and-input-and-error-container">
        <div class={`gux-label-and-input-container gux-${this.labelPosition}`}>
          <div
            class={{
              'gux-label-container': true,
              'gux-required': this.required
            }}
          >
            <slot name="label" slot="label" />
          </div>
          <gux-input-range
            display-units={displayUnits}
            value-in-tooltip={valueInTooltip}
          >
            <slot name="input" />
          </gux-input-range>
        </div>
      </div>
    );
  }

  private getInputNumber(clearable: boolean, hasError: boolean): JSX.Element {
    return (
      <div class="gux-label-and-input-and-error-container">
        <div class={`gux-label-and-input-container gux-${this.labelPosition}`}>
          <div
            class={{
              'gux-label-container': true,
              'gux-required': this.required
            }}
          >
            <slot name="label" slot="label" />
          </div>
          <gux-input-number
            class={{
              'gux-input-error': hasError
            }}
            slot="input"
            clearable={clearable}
            aria-describedby={this.errorID}
          >
            <slot name="input" />
          </gux-input-number>
        </div>
        {this.getError(hasError)}
      </div>
    );
  }

  private getInputSelect(hasError: boolean): JSX.Element {
    return (
      <div class="gux-label-and-input-and-error-container">
        <div class={`gux-label-and-input-container gux-${this.labelPosition}`}>
          <div
            class={{
              'gux-label-container': true,
              'gux-required': this.required
            }}
          >
            <slot name="label" slot="label" />
          </div>
          <gux-input-select
            slot="input"
            class={{
              'gux-input-error': hasError
            }}
            aria-describedby={this.errorID}
          >
            <slot name="input" />
          </gux-input-select>
        </div>
        {this.getError(hasError)}
      </div>
    );
  }

  private getInputTextLike(clearable: boolean, hasError: boolean): JSX.Element {
    return (
      <div class="gux-label-and-input-and-error-container">
        <div class={`gux-label-and-input-container gux-${this.labelPosition}`}>
          <div
            class={{
              'gux-label-container': true,
              'gux-required': this.required
            }}
          >
            <slot name="label" slot="label" />
          </div>
          <gux-input-text-like
            class={{
              'gux-input-error': hasError
            }}
            slot="input"
            clearable={clearable}
            aria-describedby={this.errorID}
          >
            <slot name="input" />
          </gux-input-text-like>
        </div>
        {this.getError(hasError)}
      </div>
    );
  }

<<<<<<< HEAD
  private getInputTextArea(hasError: boolean): JSX.Element {
=======
  private getInputSearch(): JSX.Element {
    return (
      <div class="gux-label-and-input-and-error-container">
        <div class={`gux-label-and-input-container gux-${this.labelPosition}`}>
          <div
            class={{
              'gux-label-container': true,
              'gux-required': this.required
            }}
          >
            <slot name="label" slot="label" />
          </div>
          <gux-input-search>
            <slot name="input" />
          </gux-input-search>
        </div>
        <div class="gux-error">
          <slot name="error" />
        </div>
      </div>
    );
  }

  private getInputTextArea(): JSX.Element {
>>>>>>> 3281fdb2
    return (
      <div class="gux-label-and-input-and-error-container">
        <div class={`gux-label-and-input-container gux-${this.labelPosition}`}>
          <div
            class={{
              'gux-label-container': true,
              'gux-required': this.required
            }}
          >
            <slot name="label" slot="label" />
          </div>
          <gux-input-textarea
            class={{
              'gux-input-error': hasError
            }}
            slot="input"
            aria-describedby={this.errorID}
            resize={this.resize}
          >
            <slot name="input" />
          </gux-input-textarea>
        </div>
        {this.getError(hasError)}
      </div>
    );
  }

  render(): JSX.Element {
    const type = this.input.getAttribute('type');
    const hasError = this.hasErrorSlot();
    switch (this.slottedElementType) {
      case 'input':
        switch (type) {
          case 'checkbox':
            return this.getInputCheckbox(hasError);
          case 'radio':
            return this.getInputRadio();
          case 'color':
            return this.getInputColor(hasError);
          case 'range':
            return this.getInputRange(this.displayUnits, this.valueInTooltip);
          case 'email':
          case 'password':
          case 'text':
            return this.getInputTextLike(this.clearable, hasError);
          case 'number':
            return this.getInputNumber(this.clearable, hasError);
          case 'search':
<<<<<<< HEAD
            return this.getInputTextLike(false, hasError);
=======
            return this.getInputSearch();
>>>>>>> 3281fdb2
          default:
            return (
              <div>
                <slot name="label" />
                <slot name="input" />
                <slot name="error" />
              </div>
            );
        }
      case 'select':
        return this.getInputSelect(hasError);
      case 'textarea':
        return this.getInputTextArea(hasError);
      default:
        return (
          <div>
            <slot name="label" />
            <slot name="input" />
            <slot name="error" />
          </div>
        );
    }
  }

  private hasErrorSlot(): boolean {
    return !!this.root.querySelector('[slot="error"]');
  }

  private getError(hasError: boolean): JSX.Element {
    return (
      <div class="gux-error" id={this.errorID}>
        {hasError ? (
          <gux-error-message-beta>
            <slot name="error" />
          </gux-error-message-beta>
        ) : null}
      </div>
    );
  }
}<|MERGE_RESOLUTION|>--- conflicted
+++ resolved
@@ -246,9 +246,6 @@
     );
   }
 
-<<<<<<< HEAD
-  private getInputTextArea(hasError: boolean): JSX.Element {
-=======
   private getInputSearch(): JSX.Element {
     return (
       <div class="gux-label-and-input-and-error-container">
@@ -272,8 +269,7 @@
     );
   }
 
-  private getInputTextArea(): JSX.Element {
->>>>>>> 3281fdb2
+  private getInputTextArea(hasError: boolean): JSX.Element {
     return (
       <div class="gux-label-and-input-and-error-container">
         <div class={`gux-label-and-input-container gux-${this.labelPosition}`}>
@@ -322,11 +318,7 @@
           case 'number':
             return this.getInputNumber(this.clearable, hasError);
           case 'search':
-<<<<<<< HEAD
-            return this.getInputTextLike(false, hasError);
-=======
             return this.getInputSearch();
->>>>>>> 3281fdb2
           default:
             return (
               <div>
