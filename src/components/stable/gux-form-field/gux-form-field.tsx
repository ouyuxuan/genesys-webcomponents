import { Component, Element, h, JSX, Prop, State } from '@stencil/core';

import { trackComponent } from '../../../usage-tracking';

/**
 * @slot input - Required slot for input tag
 * @slot label - Required slot for label tag
 */
@Component({
  styleUrl: 'gux-form-field.less',
  tag: 'gux-form-field'
})
export class GuxFormField {
  private input: HTMLInputElement;
  private label: HTMLLabelElement;

  @Element()
  private root: HTMLElement;

  @Prop()
  clearable: boolean;

  @Prop()
  displayUnits: string;

  @Prop()
  valueInTooltip: boolean;

  @State()
  private slottedElementType: string = 'input' || 'select' || 'textarea';

  @State()
  private labelPosition: 'above' | 'beside' = 'above';

  componentWillLoad() {
    this.input = this.root.querySelector(
      'input[slot="input"], select[slot="input"], textarea[slot="input"]'
    );
    this.label = this.root.querySelector('label[slot="label"]');
    const type = this.input.getAttribute('type');
    this.slottedElementType = this.input.tagName.toLowerCase();

    let variant = this.slottedElementType;
    if (this.slottedElementType === 'input') {
      variant = this.slottedElementType.concat('-').concat(type);
    }

    trackComponent(this.root, { variant });
  }

  componentWillRender() {
    if (this.label) {
      this.labelPosition = this.label.offsetWidth < 40 ? 'beside' : 'above';
    }
  }

  private getInputCheckbox(): JSX.Element {
    return (
      <gux-input-checkbox>
        <slot name="input" />
        <slot name="label" />
      </gux-input-checkbox>
    );
  }

  private getInputRadio(): JSX.Element {
    return (
      <gux-input-radio>
        <slot name="input" />
        <slot name="label" />
      </gux-input-radio>
    );
  }

  private getInputColor(): JSX.Element {
    return (
      <div class="gux-label-and-input-and-error-container">
        <div class={`gux-label-and-input-container gux-${this.labelPosition}`}>
          <slot name="label" slot="label" />
          <gux-input-color>
            <slot name="input" />
          </gux-input-color>
        </div>
        <div class="gux-error">
          <slot name="error" />
        </div>
      </div>
    );
  }

  private getInputRange(
    displayUnits: string,
    valueInTooltip: boolean
  ): JSX.Element {
    return (
      <div class="guxlabel-and-input-and-error-container">
        <div class={`gux-label-and-input-container gux-${this.labelPosition}`}>
          <slot name="label" slot="label" />
          <gux-input-range
            display-units={displayUnits}
            value-in-tooltip={valueInTooltip}
          >
            <slot name="input" />
          </gux-input-range>
        </div>
        <div class="gux-error">
          <slot name="error" />
        </div>
      </div>
    );
  }

  private getInputNumber(clearable: boolean): JSX.Element {
    return (
      <div class="gux-label-and-input-and-error-container">
        <div class={`gux-label-and-input-container gux-${this.labelPosition}`}>
          <slot name="label" slot="label" />
          <gux-input-number slot="input" clearable={clearable}>
            <slot name="input" />
          </gux-input-number>
        </div>
        <div class="gux-error">
          <slot name="error" />
        </div>
      </div>
    );
  }

  private getInputTextLike(clearable: boolean): JSX.Element {
    return (
      <div class="gux-label-and-input-and-error-container">
        <div class={`gux-label-and-input-container gux-${this.labelPosition}`}>
          <slot name="label" slot="label" />
          <gux-input-text-like slot="input" clearable={clearable}>
            <slot name="input" />
          </gux-input-text-like>
        </div>
        <div class="gux-error">
          <slot name="error" />
        </div>
      </div>
    );
  }

  private getInputTextArea(): JSX.Element {
    return (
      <div class="gux-label-and-input-and-error-container">
        <div class={`gux-label-and-input-container gux-${this.labelPosition}`}>
          <slot name="label" slot="label" />
          <gux-input-textarea slot="input">
            <slot name="input" />
          </gux-input-textarea>
        </div>
        <div class="gux-error">
          <slot name="error" />
        </div>
      </div>
    );
  }

  render(): JSX.Element {
<<<<<<< HEAD
    switch (this.type) {
      case 'checkbox':
        return this.getInputCheckbox();
      case 'radio':
        return this.getInputRadio();
      case 'color':
        return this.getInputColor();
      case 'range':
        return this.getInputRange(this.displayUnits, this.valueInTooltip);
      case 'email':
      case 'password':
=======
    const type = this.input.getAttribute('type');
    switch (this.slottedElementType) {
      case 'input':
        switch (type) {
          case 'checkbox':
            return this.getInputCheckbox();
          case 'radio':
            return this.getInputRadio();
          case 'color':
            return this.getInputColor();
          case 'range':
            return this.getInputRange(this.displayUnits);
          case 'email':
          case 'password':
          case 'text':
            return this.getInputTextLike(this.clearable);
          case 'number':
            return this.getInputNumber(this.clearable);
          case 'search':
            return this.getInputTextLike(false);
          default:
            return (
              <div>
                <slot name="label" />
                <slot name="input" />
              </div>
            );
        }
>>>>>>> 1d333e86
      case 'select':
        return this.getInputTextLike(this.clearable);
      case 'textarea':
        return this.getInputTextArea();
      default:
        return (
          <div>
            <slot name="label" />
            <slot name="input" />
          </div>
        );
    }
  }
}<|MERGE_RESOLUTION|>--- conflicted
+++ resolved
@@ -159,19 +159,6 @@
   }
 
   render(): JSX.Element {
-<<<<<<< HEAD
-    switch (this.type) {
-      case 'checkbox':
-        return this.getInputCheckbox();
-      case 'radio':
-        return this.getInputRadio();
-      case 'color':
-        return this.getInputColor();
-      case 'range':
-        return this.getInputRange(this.displayUnits, this.valueInTooltip);
-      case 'email':
-      case 'password':
-=======
     const type = this.input.getAttribute('type');
     switch (this.slottedElementType) {
       case 'input':
@@ -183,7 +170,7 @@
           case 'color':
             return this.getInputColor();
           case 'range':
-            return this.getInputRange(this.displayUnits);
+            return this.getInputRange(this.displayUnits, this.valueInTooltip);
           case 'email':
           case 'password':
           case 'text':
@@ -200,7 +187,6 @@
               </div>
             );
         }
->>>>>>> 1d333e86
       case 'select':
         return this.getInputTextLike(this.clearable);
       case 'textarea':
