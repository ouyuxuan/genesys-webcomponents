--- conflicted
+++ resolved
@@ -29,16 +29,11 @@
       opacity: 0.5;
     }
 
-<<<<<<< HEAD
     &.gux-input-error {
       border: 1px solid @gux-alert;
     }
 
-    input,
-    select {
-=======
     input {
->>>>>>> 319563d3
       flex: 1 1 auto;
       align-self: auto;
       order: 0;
