# gux-range



<!-- Auto Generated Below -->


## Properties

<<<<<<< HEAD
| Property         | Attribute          | Description | Type      | Default |
| ---------------- | ------------------ | ----------- | --------- | ------- |
| `valueInTooltip` | `value-in-tooltip` |             | `boolean` | `true`  |
=======
| Property       | Attribute       | Description | Type     | Default     |
| -------------- | --------------- | ----------- | -------- | ----------- |
| `displayUnits` | `display-units` |             | `string` | `undefined` |
>>>>>>> 2bc9a2c7


## Slots

| Slot      | Description                           |
| --------- | ------------------------------------- |
| `"input"` | Required slot for input[type="range"] |
| `"label"` | Required slot for label               |


## Dependencies

### Used by

 - [gux-form-field](../..)

### Graph
```mermaid
graph TD;
  gux-form-field --> gux-input-range
  style gux-input-range fill:#f9f,stroke:#333,stroke-width:4px
```

----------------------------------------------

*Built with [StencilJS](https://stenciljs.com/)*<|MERGE_RESOLUTION|>--- conflicted
+++ resolved
@@ -7,15 +7,10 @@
 
 ## Properties
 
-<<<<<<< HEAD
-| Property         | Attribute          | Description | Type      | Default |
-| ---------------- | ------------------ | ----------- | --------- | ------- |
-| `valueInTooltip` | `value-in-tooltip` |             | `boolean` | `true`  |
-=======
-| Property       | Attribute       | Description | Type     | Default     |
-| -------------- | --------------- | ----------- | -------- | ----------- |
-| `displayUnits` | `display-units` |             | `string` | `undefined` |
->>>>>>> 2bc9a2c7
+| Property         | Attribute          | Description | Type      | Default     |
+| ---------------- | ------------------ | ----------- | --------- | ----------- |
+| `displayUnits`   | `display-units`    |             | `string`  | `undefined` |
+| `valueInTooltip` | `value-in-tooltip` |             | `boolean` | `true`      |
 
 
 ## Slots
