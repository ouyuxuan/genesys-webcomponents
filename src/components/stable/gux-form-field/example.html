--- conflicted
+++ resolved
@@ -328,7 +328,6 @@
       <input slot="input" name="range-disabled" type="range" disabled />
     </gux-form-field>
 
-<<<<<<< HEAD
     <gux-form-field>
       <label slot="label">Range with no display text box</label>
       <input
@@ -337,8 +336,9 @@
         type="range"
         value-in-tooltip="false"
       />
-=======
-    <gux-form-field display-units="%">
+    </gux-form-field>
+
+  <gux-form-field display-units="%">
       <label slot="label">Range</label>
       <input slot="input" name="range-disabled" type="range" disabled />
     </gux-form-field>
@@ -346,7 +346,6 @@
     <gux-form-field display-units="px">
       <label slot="label">Range</label>
       <input slot="input" name="range-disabled" type="range" disabled />
->>>>>>> 2bc9a2c7
     </gux-form-field>
   </div>
 </form>