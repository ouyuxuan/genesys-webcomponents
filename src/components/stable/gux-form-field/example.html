--- conflicted
+++ resolved
@@ -148,6 +148,7 @@
         required
       />
       <label slot="label" for="color-required">Color</label>
+      <span slot="error">Field is required</span>
     </gux-form-field>
   </div>
 
@@ -157,94 +158,6 @@
     <gux-form-field>
       <input
         slot="input"
-<<<<<<< HEAD
-        name="color-disabled"
-        type="color"
-        value="#1da8b3"
-        disabled
-      />
-      <label slot="label">Color</label>
-    </gux-form-field>
-  </div>
-
-  <div>
-    <gux-form-field>
-      <input slot="input" name="color-required" type="color" />
-      <label slot="label">Color</label>
-      <span slot="error">Field is required</span>
-    </gux-form-field>
-  </div>
-
-  <h1>Number</h1>
-  <gux-form-field>
-    <input
-      slot="input"
-      name="number"
-      type="number"
-      step="5"
-      min="5"
-      max="100"
-      placeholder="Enter a number"
-    />
-    <label slot="label">Number</label>
-  </gux-form-field>
-
-  <gux-form-field clearable>
-    <input
-      slot="input"
-      name="number-clearable"
-      type="number"
-      step="5"
-      min="5"
-      max="100"
-      placeholder="Enter a number"
-      value="50"
-    />
-    <label slot="label">Number</label>
-  </gux-form-field>
-
-  <gux-form-field>
-    <input
-      slot="input"
-      name="number"
-      type="number"
-      step="5"
-      min="5"
-      max="100"
-      placeholder="Enter a number"
-      disabled
-    />
-    <label slot="label">Number</label>
-  </gux-form-field>
-
-  <gux-form-field clearable>
-    <input
-      slot="input"
-      name="number-clearable"
-      type="number"
-      step="5"
-      min="5"
-      max="100"
-      placeholder="Enter a number"
-      value="50"
-      disabled
-    />
-    <label slot="label">Number</label>
-  </gux-form-field>
-  <gux-form-field>
-    <input
-      slot="input"
-      name="number-error"
-      type="number"
-      step="5"
-      min="5"
-      max="100"
-      placeholder="Enter a number"
-    />
-    <label slot="label">Number</label>
-    <span slot="error">Field is required</span>
-  </gux-form-field>
-=======
         name="number"
         type="number"
         step="5"
@@ -301,7 +214,7 @@
     <gux-form-field>
       <input
         slot="input"
-        name="number-clearable"
+        name="number-required"
         type="number"
         step="5"
         min="5"
@@ -312,9 +225,22 @@
       />
       <label slot="label">Required Number</label>
     </gux-form-field>
-  </div>
-
->>>>>>> f67cb8ea
+
+    <gux-form-field>
+      <input
+        slot="input"
+        name="number-error"
+        type="number"
+        step="5"
+        min="5"
+        max="100"
+        placeholder="Enter a number"
+      />
+      <label slot="label">Number</label>
+      <span slot="error">Field has error</span>
+    </gux-form-field>
+  </div>
+
   <h1>Text Like</h1>
 
   <div>
@@ -568,6 +494,7 @@
       ></textarea>
       <label slot="label">Auto Resize</label>
     </gux-form-field>
+
     <gux-form-field>
       <textarea
         slot="input"
@@ -602,7 +529,7 @@
         <option value="option2">Option 2</option>
         <option value="option3">Option 3</option>
       </select>
-      <label slot="label" id="select-disabled">Disabled select</label>
+      <label slot="label" for="select-disabled">Disabled select</label>
     </gux-form-field>
 
     <gux-form-field>
