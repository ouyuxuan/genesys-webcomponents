--- conflicted
+++ resolved
@@ -61,17 +61,11 @@
   private hasAnimated: boolean = false;
 
   @Listen('focusin')
-<<<<<<< HEAD
-  onFocusin() {
-    if (!this.focusinFromClick) {
-      // eslint-disable-next-line @typescript-eslint/no-unsafe-call
-=======
   onFocusin(event: FocusEvent) {
     if (
       !this.focusinFromClick &&
       (event.target as HTMLElement).classList.contains('gux-tab-button')
     ) {
->>>>>>> 97445c27
       void this.tooltipTitleElement.setShowTooltip();
     }
   }
@@ -82,12 +76,8 @@
       !this.root.querySelector('.gux-tab').contains(event.relatedTarget as Node)
     ) {
       this.popoverHidden = true;
-<<<<<<< HEAD
-      // eslint-disable-next-line @typescript-eslint/no-unsafe-call
-=======
     }
     if ((event.target as HTMLElement).classList.contains('gux-tab-button')) {
->>>>>>> 97445c27
       void this.tooltipTitleElement.setHideTooltip();
     }
     this.focusinFromClick = false;
