--- conflicted
+++ resolved
@@ -22,14 +22,7 @@
 gux-button {
   display: inline-block;
   min-width: 32px;
-<<<<<<< HEAD
   
-=======
-  &[disabled] {
-    opacity: 0.5;
-    cursor: default;
-  }
->>>>>>> 674326da
   > button {
     width: 100%;
     padding: 0 16px;
@@ -46,7 +39,7 @@
       opacity: 0.5;
       cursor: default;
     }
-    
+
     &:focus {
       outline: none;
     }
