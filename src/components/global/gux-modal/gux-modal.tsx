--- conflicted
+++ resolved
@@ -1,75 +1,78 @@
-<<<<<<< HEAD
-import { Component, Event, EventEmitter, h, Prop } from '@stencil/core';
-=======
-import { Component, Element, Method, Prop } from '@stencil/core';
-import { buildI18nForComponent } from '../../i18n';
-import modalComponentResources from './gux-modal.i18n.json';
->>>>>>> d4a1594f
-
-@Component({
-  styleUrl: 'gux-modal.less',
-  tag: 'gux-modal'
-})
-export class GuxModal {
-  i18n: (resourceKey: string, context?: any) => string;
-
-  @Element() element: HTMLElement;
-
-  /**
-   * Triggered when any of the the cancel buttons get clicked
-   */
-  @Event()
-  close: EventEmitter;
-
-  /**
-   * Indicates the size of the modal (small, medium or large)
-   */
-  @Prop()
-  size: 'small' | 'medium' | 'large';
-
-  /**
-   * Indicates the title/header for the modal
-   */
-  @Prop()
-  modalTitle: string = 'Modal Header';
-
-  closeModal() {
-    this.close.emit();
-  }
-
-  async componentWillLoad() {
-    this.i18n = await buildI18nForComponent(
-      this.element,
-      modalComponentResources
-    );
-  }
-
-  render() {
-    return (
-      <div class="modal">
-        <div class={`modal-container ${this.size}`}>
-          <button
-            class="cancel-button genesys-icon-close"
-            title="Cancel"
-            onClick={this.closeModal.bind(this)}
-          />
-          <h1 class="modal-header large-title">{this.modalTitle}</h1>
-          <div class="modal-content">
-            <slot name="modal-content" />
-          </div>
-          <div class="button-footer">
-            <gux-button
-              title="Cancel"
-              text={this.i18n('cancel')}
-              accent="secondary"
-              onClick={this.closeModal.bind(this)}
-            />
-            <div class="additional-buttons">
-              <slot name="additional-buttons" />
-            </div>
-          </div>
-        </div>
-      </div>
-    );
-  }
-}
+import {
+  Component,
+  Element,
+  Event,
+  EventEmitter,
+  h,
+  Prop
+} from '@stencil/core';
+import { buildI18nForComponent } from '../../i18n';
+import modalComponentResources from './gux-modal.i18n.json';
+
+@Component({
+  styleUrl: 'gux-modal.less',
+  tag: 'gux-modal'
+})
+export class GuxModal {
+  i18n: (resourceKey: string, context?: any) => string;
+
+  @Element() element: HTMLElement;
+
+  /**
+   * Triggered when any of the the cancel buttons get clicked
+   */
+  @Event()
+  close: EventEmitter;
+
+  /**
+   * Indicates the size of the modal (small, medium or large)
+   */
+  @Prop()
+  size: 'small' | 'medium' | 'large';
+
+  /**
+   * Indicates the title/header for the modal
+   */
+  @Prop()
+  modalTitle: string = 'Modal Header';
+
+  closeModal() {
+    this.close.emit();
+  }
+
+  async componentWillLoad() {
+    this.i18n = await buildI18nForComponent(
+      this.element,
+      modalComponentResources
+    );
+  }
+
+  render() {
+    return (
+      <div class="modal">
+        <div class={`modal-container ${this.size}`}>
+          <button
+            class="cancel-button genesys-icon-close"
+            title="Cancel"
+            onClick={this.closeModal.bind(this)}
+          />
+          <h1 class="modal-header large-title">{this.modalTitle}</h1>
+          <div class="modal-content">
+            <slot name="modal-content" />
+          </div>
+          <div class="button-footer">
+            <gux-button
+              title="Cancel"
+              text={this.i18n('cancel')}
+              accent="secondary"
+              onClick={this.closeModal.bind(this)}
+            />
+            <div class="additional-buttons">
+              <slot name="additional-buttons" />
+            </div>
+          </div>
+        </div>
+      </div>
+    );
+  }
+}