--- conflicted
+++ resolved
@@ -1,121 +1,58 @@
-<<<<<<< HEAD
-import { Component, Event, EventEmitter, Prop } from '@stencil/core';
-
-@Component({
-  styleUrl: 'gux-modal.less',
-  tag: 'gux-modal'
-})
-export class GuxModal {
-  /**
-   * Triggered when any of the the cancel buttons get clicked
-   */
-  @Event()
-  close: EventEmitter;
-
-  /**
-   * Indicates the size of the modal (small, medium or large)
-   */
-  @Prop()
-  size: 'small' | 'medium' | 'large';
-
-  /**
-   * Indicates the title/header for the modal
-   */
-  @Prop()
-  modalTitle: string = 'Modal Header';
-
-  closeModal() {
-    this.close.emit();
-  }
-
-  render() {
-    return (
-      <div class="modal">
-        <div class={`modal-container ${this.size}`}>
-          <button
-            class="cancel-button genesys-icon-close"
-            title="Cancel"
-            onClick={this.closeModal.bind(this)}
-          />
-          <h1 class="modal-header large-title">{this.modalTitle}</h1>
-          <div class="modal-content">
-            <slot name="modal-content" />
-          </div>
-          <div class="button-footer">
-            <gux-button
-              title="Cancel"
-              text="Cancel"
-              accent="secondary"
-              onClick={this.closeModal.bind(this)}
-            />
-            <div class="additional-buttons">
-              <slot name="additional-buttons" />
-            </div>
-          </div>
-        </div>
-      </div>
-    );
-  }
-}
-=======
-import { Component, h, Method, Prop } from '@stencil/core';
-
-@Component({
-  styleUrl: 'gux-modal.less',
-  tag: 'gux-modal'
-})
-export class GuxModal {
-  /**
-   * Indicates the size of the modal (small, medium or large)
-   */
-  @Prop()
-  size: 'small' | 'medium' | 'large';
-
-  /**
-   * Indicates the title/header for the modal
-   */
-  @Prop()
-  modalTitle: string = 'Modal Header';
-
-  /**
-   * Indicates if modal is currently displayed
-   */
-  @Prop({ mutable: true })
-  active: boolean = false;
-
-  @Method()
-  async closeModal() {
-    this.active = false;
-  }
-
-  render() {
-    const activeClass = this.active ? 'active' : 'hidden';
-    return (
-      <div class={`modal ${activeClass}`}>
-        <div class={`modal-container ${this.size}`}>
-          <button
-            class="cancel-button genesys-icon-close"
-            title="Cancel"
-            onClick={this.closeModal.bind(this)}
-          />
-          <h1 class="modal-header large-title">{this.modalTitle}</h1>
-          <div class="modal-content">
-            <slot name="modal-content" />
-          </div>
-          <div class="button-footer">
-            <gux-button
-              title="Cancel"
-              text="Cancel"
-              accent="secondary"
-              onClick={this.closeModal.bind(this)}
-            />
-            <div class="additional-buttons">
-              <slot name="additional-buttons" />
-            </div>
-          </div>
-        </div>
-      </div>
-    );
-  }
-}
->>>>>>> 88fc4657
+import { Component, Event, EventEmitter, h, Prop } from '@stencil/core';
+
+@Component({
+  styleUrl: 'gux-modal.less',
+  tag: 'gux-modal'
+})
+export class GuxModal {
+  /**
+   * Triggered when any of the the cancel buttons get clicked
+   */
+  @Event()
+  close: EventEmitter;
+
+  /**
+   * Indicates the size of the modal (small, medium or large)
+   */
+  @Prop()
+  size: 'small' | 'medium' | 'large';
+
+  /**
+   * Indicates the title/header for the modal
+   */
+  @Prop()
+  modalTitle: string = 'Modal Header';
+
+  closeModal() {
+    this.close.emit();
+  }
+
+  render() {
+    return (
+      <div class="modal">
+        <div class={`modal-container ${this.size}`}>
+          <button
+            class="cancel-button genesys-icon-close"
+            title="Cancel"
+            onClick={this.closeModal.bind(this)}
+          />
+          <h1 class="modal-header large-title">{this.modalTitle}</h1>
+          <div class="modal-content">
+            <slot name="modal-content" />
+          </div>
+          <div class="button-footer">
+            <gux-button
+              title="Cancel"
+              text="Cancel"
+              accent="secondary"
+              onClick={this.closeModal.bind(this)}
+            />
+            <div class="additional-buttons">
+              <slot name="additional-buttons" />
+            </div>
+          </div>
+        </div>
+      </div>
+    );
+  }
+}