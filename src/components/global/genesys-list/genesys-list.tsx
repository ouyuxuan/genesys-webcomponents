import { Component, Element, Event, EventEmitter, Listen, Method, Prop } from '@stencil/core';
import { KeyCode, ListTypeEnum } from '../../../common-enums';
import { IListItem } from '../../../common-interfaces';

@Component({
  styleUrl: 'genesys-list.less',
  tag: 'genesys-list'
})
export class GenesysList {
  @Element()
  root: HTMLStencilElement;

  /**
   * The list.
   * each item should contain a text and a type
   * an item could have the property isDisabled
   */
  @Prop()
  items: IListItem[] = [];

  onItemClicked(item: IListItem) {
    this.emitChange(item);
    if (item.callback) {
      item.callback(item);
    }
    item.el.setAttribute('tabindex', '0');
    this.items.forEach(i => {
      if (i.el && i !== item) {
        i.el.setAttribute('tabindex', '-1');
      }
    });
  }

<<<<<<< HEAD
  /**
   * Triggered when user selects an item.
   * @return The selected value
   */
  @Event()
  change: EventEmitter;
  emitChange(item) {
    event.preventDefault();
    event.stopPropagation();
    this.change.emit(item);
  }

  @Method()
  focusFirstFocusable () {
=======
  @Listen('focusin')
  onFocus(e: FocusEvent) {
    if (!e.relatedTarget || this.root.contains(e.relatedTarget as Node)) {
      return;
    }
    this.items.forEach(i => {
      if (i.el) {
        i.el.setAttribute('tabindex', '-1');
      }
    });
>>>>>>> 3541834d
    const firstFocusable = this.items.find(item => {
      return (
        item.el &&
        !item.isDisabled &&
        (!item.type || item.type === ListTypeEnum.Item)
      );
    });
    firstFocusable.el.setAttribute('tabindex', '0');
    if (firstFocusable) {
      firstFocusable.el.focus();
    }
  }

  @Listen('focusin')
  onFocus(e: FocusEvent) {
    if (this.root.contains(e.relatedTarget as Node)) {
      return;
    }
    this.items.forEach(i => {
      if (i.el) {
        i.el.setAttribute('tabindex', '-1');
      }
    });
    this.focusFirstFocusable();
  }

  onKeyDown(event: KeyboardEvent, item: IListItem) {
    const validKeys = [
      KeyCode.Up,
      KeyCode.Down,
      KeyCode.End,
      KeyCode.Home,
      KeyCode.Enter,
      KeyCode.Space
    ];
    const key = event.keyCode;
    if (validKeys.indexOf(event.keyCode) === -1) {
      return;
    }
    const filteredList = this.items.filter(i => {
      return i.el && !i.isDisabled && (!i.type || i.type === ListTypeEnum.Item);
    });
    const currentIndex = filteredList.indexOf(item);
    let el = null;
    switch (key) {
      case KeyCode.Enter:
      case KeyCode.Space:
        item.el.click();
        break;
      case KeyCode.Up:
        if (currentIndex) {
          const i = this.items.indexOf(filteredList[currentIndex - 1]);
          el = this.items[i].el;
        }
        break;
      case KeyCode.Home:
        if (currentIndex) {
          const i = this.items.indexOf(filteredList[0]);
          el = this.items[i].el;
        }
        break;
      case KeyCode.Down:
        if (currentIndex !== filteredList.length - 1) {
          const i = this.items.indexOf(filteredList[currentIndex + 1]);
          el = this.items[i].el;
        }
        break;
      case KeyCode.End:
        if (currentIndex !== filteredList.length - 1) {
          const i = this.items.indexOf(filteredList[filteredList.length - 1]);
          el = this.items[i].el;
        }
        break;
    }
    if (el) {
      item.el.setAttribute('tabindex', '-1');
      el.setAttribute('tabindex', '0');
      el.focus();
    }
  }

  /**
   * Once the component is loaded set the tabindex
   */
  componentDidLoad() {
    const firstFocusable = this.items.find(item => {
      return (
        item.el &&
        !item.isDisabled &&
        (!item.type || item.type === ListTypeEnum.Item)
      );
    });
    firstFocusable.el.setAttribute('tabindex', '0');
  }

  render() {
    return (
      <ul>
        {this.items.map(
          item =>
            item.type === ListTypeEnum.Divider ? (
              <li class="divider" role="presentation" tabIndex={-1} />
            ) : (
              <li
                class={item.isDisabled ? 'disabled' : ''}
                tabIndex={-1}
                ref={el => (item.el = el)}
                onClick={() => this.onItemClicked(item)}
                onKeyDown={e => this.onKeyDown(e, item)}
              >
                {item.text}
              </li>
            )
        )}
      </ul>
    );
  }
}<|MERGE_RESOLUTION|>--- conflicted
+++ resolved
@@ -31,22 +31,6 @@
     });
   }
 
-<<<<<<< HEAD
-  /**
-   * Triggered when user selects an item.
-   * @return The selected value
-   */
-  @Event()
-  change: EventEmitter;
-  emitChange(item) {
-    event.preventDefault();
-    event.stopPropagation();
-    this.change.emit(item);
-  }
-
-  @Method()
-  focusFirstFocusable () {
-=======
   @Listen('focusin')
   onFocus(e: FocusEvent) {
     if (!e.relatedTarget || this.root.contains(e.relatedTarget as Node)) {
@@ -57,7 +41,6 @@
         i.el.setAttribute('tabindex', '-1');
       }
     });
->>>>>>> 3541834d
     const firstFocusable = this.items.find(item => {
       return (
         item.el &&
