# gux-search

The gux-search control is a styled-replacement of the 'search'-type input HTML element.  Currently only
performs a search request when the 'return' key is pressed.

<!-- Auto Generated Below -->


## Properties

| Property        | Attribute        | Description                                                                                                                           | Type      | Default     |
| --------------- | ---------------- | ------------------------------------------------------------------------------------------------------------------------------------- | --------- | ----------- |
| `disabled`      | `disabled`       | Disable the input and prevent interactions.                                                                                           | `boolean` | `false`     |
| `dynamicSearch` | `dynamic-search` | Operate the search control using dynamic searching as the input value is updated.  Searches debounced to execute every searchTimeout. | `boolean` | `false`     |
| `placeholder`   | `placeholder`    | The input placeholder.                                                                                                                | `string`  | `undefined` |
| `searchTimeout` | `search-timeout` | Timeout between input and search.                                                                                                     | `number`  | `500`       |
| `value`         | `value`          | Indicate the input search value                                                                                                       | `string`  | `''`        |


## Events

| Event    | Description                                           | Type                |
| -------- | ----------------------------------------------------- | ------------------- |
| `input`  | Triggered when the user inputs data into the control. | `CustomEvent<void>` |
| `search` | Triggered when a search is requested.                 | `CustomEvent<void>` |


## Methods

<<<<<<< HEAD
### `setLabeledBy(labeledBy: string) => Promise<void>`



#### Parameters

| Name        | Type     | Description |
| ----------- | -------- | ----------- |
| `labeledBy` | `string` |             |

#### Returns

Type: `Promise<void>`
=======
### `setInputFocus() => void`



#### Returns

Type: `void`
>>>>>>> ac6da24c




----------------------------------------------

*Built with [StencilJS](https://stenciljs.com/)*<|MERGE_RESOLUTION|>--- conflicted
+++ resolved
@@ -27,7 +27,16 @@
 
 ## Methods
 
-<<<<<<< HEAD
+### `setInputFocus() => Promise<void>`
+
+
+
+#### Returns
+
+Type: `Promise<void>`
+
+
+
 ### `setLabeledBy(labeledBy: string) => Promise<void>`
 
 
@@ -41,15 +50,6 @@
 #### Returns
 
 Type: `Promise<void>`
-=======
-### `setInputFocus() => void`
-
-
-
-#### Returns
-
-Type: `void`
->>>>>>> ac6da24c
 
 
 
