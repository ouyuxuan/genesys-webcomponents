# gux-search

The gux-search control is a styled-replacement of the 'search'-type input HTML element.  Currently only
performs a search request when the 'return' key is pressed.

<!-- Auto Generated Below -->


## Properties

| Property        | Attribute        | Description                                                                                                                           | Type      | Default     |
| --------------- | ---------------- | ------------------------------------------------------------------------------------------------------------------------------------- | --------- | ----------- |
| `disabled`      | `disabled`       | Disable the input and prevent interactions.                                                                                           | `boolean` | `false`     |
| `dynamicSearch` | `dynamic-search` | Operate the search control using dynamic searching as the input value is updated.  Searches debounced to execute every searchTimeout. | `boolean` | `false`     |
| `placeholder`   | `placeholder`    | The input placeholder.                                                                                                                | `string`  | `undefined` |
| `searchTimeout` | `search-timeout` | Timeout between input and search.                                                                                                     | `number`  | `500`       |
| `srLabel`       | `sr-label`       | Aria label for the search box.                                                                                                        | `string`  | `undefined` |
| `value`         | `value`          | Indicate the input search value                                                                                                       | `string`  | `''`        |


## Events

| Event    | Description                                           | Type               |
| -------- | ----------------------------------------------------- | ------------------ |
| `input`  | Triggered when the user inputs data into the control. | `CustomEvent<any>` |
| `search` | Triggered when a search is requested.                 | `CustomEvent<any>` |


## Methods

### `setInputFocus() => Promise<void>`

Sets the input focus to the search input.

#### Returns

Type: `Promise<void>`



### `setLabeledBy(labeledBy: string) => Promise<void>`

Provides an aria-labeledby element for this component.

#### Returns

Type: `Promise<void>`




## Dependencies

### Used by

<<<<<<< HEAD
 - [gux-command-palette](../gux-command-palette)
=======
 - [gux-advanced-dropdown](../gux-advanced-dropdown)
>>>>>>> e4a1956e

### Depends on

- [gux-text-field](../gux-text-field)

### Graph
```mermaid
graph TD;
  gux-search --> gux-text-field
<<<<<<< HEAD
  gux-command-palette --> gux-search
=======
  gux-advanced-dropdown --> gux-search
>>>>>>> e4a1956e
  style gux-search fill:#f9f,stroke:#333,stroke-width:4px
```

----------------------------------------------

*Built with [StencilJS](https://stenciljs.com/)*<|MERGE_RESOLUTION|>--- conflicted
+++ resolved
@@ -53,11 +53,8 @@
 
 ### Used by
 
-<<<<<<< HEAD
+ - [gux-advanced-dropdown](../gux-advanced-dropdown)
  - [gux-command-palette](../gux-command-palette)
-=======
- - [gux-advanced-dropdown](../gux-advanced-dropdown)
->>>>>>> e4a1956e
 
 ### Depends on
 
@@ -67,11 +64,8 @@
 ```mermaid
 graph TD;
   gux-search --> gux-text-field
-<<<<<<< HEAD
+  gux-advanced-dropdown --> gux-search
   gux-command-palette --> gux-search
-=======
-  gux-advanced-dropdown --> gux-search
->>>>>>> e4a1956e
   style gux-search fill:#f9f,stroke:#333,stroke-width:4px
 ```
 
