# gux-text-field

This component is an html input component having update indicator or error/warning message on it.
You can specify a validation function to add this test on input. You can do it by yourself using the input event and
changing error-message attribute.

## Example usage

``` html
<gux-text-field>
</gux-text-field>
```

<!-- Auto Generated Below -->


## Properties

| Property           | Attribute            | Description                                                                               | Type                                          | Default       |
| ------------------ | -------------------- | ----------------------------------------------------------------------------------------- | --------------------------------------------- | ------------- |
| `debounceTimeout`  | `debounce-timeout`   | Timeout between input and validation.                                                     | `number`                                      | `500`         |
| `disabled`         | `disabled`           | Disable the input and prevent interactions.                                               | `boolean`                                     | `false`       |
| `eraseLabel`       | `erase-label`        | The label for the erase button                                                            | `string`                                      | `''`          |
| `errorMessage`     | `error-message`      | The message displayed on validation failure.                                              | `string`                                      | `''`          |
| `errorMessageType` | `error-message-type` | The message type (warning or error)                                                       | `string`                                      | `Types.Error` |
| `placeholder`      | `placeholder`        | The input placeholder.                                                                    | `string`                                      | `undefined`   |
| `readonly`         | `readonly`           | Set the input in readonly mode                                                            | `boolean`                                     | `false`       |
| `type`             | `type`               | Indicate the input type                                                                   | `"email" \| "number" \| "password" \| "text"` | `'text'`      |
| `useClearButton`   | `use-clear-button`   | Determines whether or not the 'x' clear button is displayed when the input contains text. | `boolean`                                     | `true`        |
| `validation`       | `validation`         | The input validation.                                                                     | `any`                                         | `null`        |
| `value`            | `value`              | Indicate the input value                                                                  | `string`                                      | `''`          |


## Events

| Event   | Description                 | Type                |
| ------- | --------------------------- | ------------------- |
| `input` | Triggered when user inputs. | `CustomEvent<void>` |


## Methods

### `clear() => void`

Clears the input.

#### Returns

Type: `void`



<<<<<<< HEAD
### `setLabeledBy(id: string) => Promise<void>`



#### Parameters

| Name | Type     | Description |
| ---- | -------- | ----------- |
| `id` | `string` |             |

#### Returns

Type: `Promise<void>`
=======
### `setInputFocus() => void`



#### Returns

Type: `void`
>>>>>>> ac6da24c




----------------------------------------------

*Built with [StencilJS](https://stenciljs.com/)*<|MERGE_RESOLUTION|>--- conflicted
+++ resolved
@@ -50,7 +50,16 @@
 
 
 
-<<<<<<< HEAD
+### `setInputFocus() => Promise<void>`
+
+
+
+#### Returns
+
+Type: `Promise<void>`
+
+
+
 ### `setLabeledBy(id: string) => Promise<void>`
 
 
@@ -64,15 +73,6 @@
 #### Returns
 
 Type: `Promise<void>`
-=======
-### `setInputFocus() => void`
-
-
-
-#### Returns
-
-Type: `void`
->>>>>>> ac6da24c
 
 
 
