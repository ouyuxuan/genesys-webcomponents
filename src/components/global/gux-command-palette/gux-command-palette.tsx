--- conflicted
+++ resolved
@@ -1,4 +1,3 @@
-<<<<<<< HEAD
 import { Component, Element, h, Method, State } from '@stencil/core';
 import { KeyCode } from '../../../common-enums';
 import { matchesFuzzy } from '../../../search';
@@ -380,298 +379,4 @@
       this.setFocusOnElement(guxList.nextElementSibling);
     });
   }
-}
-=======
-import { Component, Element, h, Method, State } from '@stencil/core';
-import { matchesFuzzy } from '../../../search';
-import { buildI18nForComponent } from '../../i18n';
-import { HighlightStrategy } from '../gux-list/text-highlight/highlight-enums';
-import paletteResources from './gux-command-palette.i18n.json';
-
-const filterLimit = 50;
-const animationDuration = 300; // this 300ms duration must be kept in sync with the 300ms transition in the CSS
-
-function sortActions(
-  items: HTMLGuxCommandActionElement[]
-): HTMLGuxCommandActionElement[] {
-  return items.sort(
-    (a: HTMLGuxCommandActionElement, b: HTMLGuxCommandActionElement) => {
-      if (a.recent && !b.recent) {
-        return -1;
-      }
-
-      if (!a.recent && b.recent) {
-        return 1;
-      }
-
-      const aText = a.text.toUpperCase();
-      const bText = b.text.toUpperCase();
-
-      if (aText < bText) {
-        return -1;
-      }
-
-      if (aText > bText) {
-        return 1;
-      }
-
-      return 0;
-    }
-  );
-}
-
-@Component({
-  styleUrl: 'gux-command-palette.less',
-  tag: 'gux-command-palette'
-})
-export class GuxCommandPalette {
-  @Element()
-  element: HTMLElement;
-
-  /**
-   * The current search value.
-   */
-  @State()
-  filterValue: string = '';
-
-  /**
-   * If the command palette is shown.
-   */
-  @State()
-  visible: boolean = false;
-
-  private inputElement: HTMLElement;
-
-  private i18n: (resourceKey: string, context?: any) => string;
-
-  async componentWillLoad() {
-    this.i18n = await buildI18nForComponent(this.element, paletteResources);
-  }
-
-  render() {
-    return (
-      <div
-        class={`gux-command-palette ${this.visible ? '' : 'hidden'}`}
-        role="dialog"
-      >
-        <gux-search
-          sr-label={this.i18n('search')}
-          onInput={(e: any) => {
-            this.handleInput(e);
-          }}
-          value={this.filterValue}
-          ref={el => (this.inputElement = el)}
-        />
-        {this.visible && this.renderLists()}
-      </div>
-    );
-  }
-
-  renderLists() {
-    const allItems = Array.from(this.element.children).slice(0, -1) as any[];
-    const recentItems = allItems.filter(item => item.recent);
-    const commonItems = allItems.filter(item => item.common);
-    let filteredItems = this.filterItems(allItems);
-    let commonList: HTMLGuxListElement;
-
-    if (commonItems.length) {
-      commonList = this.createList(
-        commonItems,
-        this.filterValue,
-        this.i18n('commonSearch')
-      );
-    }
-
-    if (this.filterValue && filteredItems.length) {
-      const filterExceeded = filteredItems.length > filterLimit;
-      if (filterExceeded) {
-        filteredItems = filteredItems.slice(0, filterLimit);
-      }
-
-      const filterList = [
-        <gux-list highlight={this.filterValue}>{filteredItems}</gux-list>
-      ];
-
-      if (filterExceeded) {
-        filterList.unshift(<div class="limit">{this.i18n('limited')}</div>);
-      }
-
-      if (filteredItems.length !== 1 && commonItems.length) {
-        return [filterList, commonList];
-      }
-
-      return filterList;
-    }
-
-    const lists = [];
-
-    if (recentItems.length && !this.filterValue) {
-      lists.push(
-        this.createList(
-          recentItems,
-          this.filterValue,
-          this.i18n('recentSearch')
-        )
-      );
-    }
-
-    if (commonList) {
-      lists.push(commonList);
-    }
-
-    if (!lists.length) {
-      return (
-        <gux-list>{this.transformCommands(sortActions(allItems))}</gux-list>
-      );
-    }
-
-    return lists;
-  }
-
-  /**
-   * Opens the command palette.
-   */
-  @Method()
-  async open() {
-    this.visible = true;
-
-    setTimeout(() => {
-      this.inputElement.querySelector('input').focus();
-    }, animationDuration);
-  }
-
-  /**
-   * Closes the command palette.
-   */
-  @Method()
-  async close() {
-    this.filterValue = '';
-    this.visible = false;
-  }
-
-  private handleInput(event: any) {
-    this.filterValue = event.target.value;
-  }
-
-  private filterItems(items: HTMLGuxCommandActionElement[]): HTMLElement[] {
-    return this.transformCommands(
-      sortActions(
-        items.filter((item: HTMLGuxCommandActionElement) => {
-          return matchesFuzzy(
-            this.filterValue,
-            `${item.text} + ${item.details}`
-          );
-        })
-      ),
-      '',
-      true
-    );
-  }
-
-  private createShortcutItem(
-    command: HTMLGuxCommandActionElement
-  ): HTMLGuxListItemElement {
-    return (
-      <gux-list-item
-        value={command.text}
-        onPress={this.handlePress(command)}
-        class={(command.details && 'has-details') || ''}
-      >
-        <div>
-          <gux-text-highlight
-            text={command.text}
-            strategy={HighlightStrategy.Fuzzy}
-          />
-          <span class="shortcut">{command.shortcut}</span>
-        </div>
-        {command.details && (
-          <gux-text-highlight
-            class="details"
-            text={command.details}
-            strategy={HighlightStrategy.Fuzzy}
-          />
-        )}
-      </gux-list-item>
-    );
-  }
-
-  private createStandardItem(
-    command: HTMLGuxCommandActionElement
-  ): HTMLGuxListItemElement {
-    return (
-      <gux-list-item
-        value={command.text}
-        onPress={this.handlePress(command)}
-        class={(command.details && 'has-details') || ''}
-      >
-        <gux-text-highlight
-          text={command.text}
-          strategy={HighlightStrategy.Fuzzy}
-        />
-        {command.details && (
-          <gux-text-highlight
-            class="details"
-            text={command.details}
-            strategy={HighlightStrategy.Fuzzy}
-          />
-        )}
-      </gux-list-item>
-    );
-  }
-
-  private transformCommands(
-    commands: HTMLGuxCommandActionElement[],
-    header?: string,
-    divider?: boolean
-  ): HTMLElement[] {
-    const retVal = [];
-
-    if (header) {
-      retVal.push(<strong>{header}</strong>);
-    }
-
-    let needsDivider = divider;
-
-    commands.forEach((command: HTMLGuxCommandActionElement, index: number) => {
-      if (index === 0 && !command.recent) {
-        needsDivider = false;
-      }
-
-      if (needsDivider && !command.recent) {
-        needsDivider = false;
-        retVal.push(<gux-list-divider />);
-      }
-
-      if (command.shortcut) {
-        retVal.push(this.createShortcutItem(command));
-        return;
-      }
-
-      retVal.push(this.createStandardItem(command));
-    });
-
-    return retVal;
-  }
-
-  private handlePress(command: HTMLGuxCommandActionElement): () => void {
-    return () => {
-      this.close();
-      setTimeout(() => {
-        command.invokePress();
-      });
-    };
-  }
-
-  private createList(
-    items: HTMLGuxCommandActionElement[],
-    filter: string,
-    header?: string
-  ): HTMLGuxListElement {
-    return (
-      <gux-list highlight={filter}>
-        {this.transformCommands(sortActions(items), header)}
-      </gux-list>
-    );
-  }
-}
->>>>>>> fc207ab3
+}