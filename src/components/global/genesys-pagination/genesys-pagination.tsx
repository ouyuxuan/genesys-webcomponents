--- conflicted
+++ resolved
@@ -7,27 +7,21 @@
   Prop,
   State
 } from '@stencil/core';
-<<<<<<< HEAD
 import { buildI18nForComponent } from '../../i18n';
 import paginationResources from './genesys-pagination.i18n.json';
-=======
 import { GenesysPaginationSize } from './genesys-pagination-size';
->>>>>>> 5f96df10
 
 @Component({
   styleUrl: 'genesys-pagination.less',
   tag: 'genesys-pagination'
 })
 export class GenesysPagination {
-<<<<<<< HEAD
   @Element()
   element: HTMLElement;
 
-=======
   /**
    * The currently select page. Changes are watched by the component.
    */
->>>>>>> 5f96df10
   @Prop({ mutable: true })
   currentPage: number = 1;
 
