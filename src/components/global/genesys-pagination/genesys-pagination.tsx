--- conflicted
+++ resolved
@@ -7,13 +7,11 @@
   Prop,
   State
 } from '@stencil/core';
-<<<<<<< HEAD
+
 import { buildI18nForComponent } from '../../i18n';
-import { GenesysPaginationSize } from './genesys-pagination-size';
 import paginationResources from './genesys-pagination.i18n.json';
-=======
+
 import { GenesysPaginationLayout } from './genesys-pagination-layout';
->>>>>>> 5eec8cc6
 
 @Component({
   styleUrl: 'genesys-pagination.less',
