// Variables part
@menu-background-color: @gux-off-white;
@menu-border-color: #dae1eb;
@menu-shadow: rgba(34, 37, 41, 0.24);

gux-list {
  div {
    list-style: none;
    margin: 0;
    padding: 8px 0;
<<<<<<< HEAD
    > li {
      position: relative;
      height: 32px;
      line-height: 32px;
      padding: 0px 16px;
      display: flex;
      cursor: pointer;
      &.disabled {
        opacity: 0.5;
        pointer-events: none;
        cursor: default;
      }
      &.divider {
        height: 1px;
        margin: 5px 12px;
        pointer-events: none;
      }

      &.header {
        pointer-events: none;
      }

      .item-with-description {
        display: flex;
        width: 100%;
        justify-content: space-between;

        * {
          flex: 0 0 auto;
        }
      }
    }
=======
>>>>>>> 7bc7b015
  }
}

// Theming

// Dark
.gux-list-dark-theme {
  color: @gux-grey-2;
  div {
    background: @menu-background-color;
    border-color: 1px solid @menu-border-color;
    box-shadow: 0px 0 2px 0px @menu-shadow;
  }
}

.gux-dark-theme {
  gux-list {
    .gux-list-dark-theme();
  }
}
gux-list.gux-dark-theme {
  .gux-list-dark-theme();
}

// Light
.gux-list-light-theme {
  div {
    background: @menu-background-color;
    border-color: 1px solid @menu-border-color;
    box-shadow: 0px 0 2px 0px @menu-shadow;
  }
}

.gux-light-theme {
  gux-list {
    .gux-list-light-theme();
  }
}
gux-list.gux-light-theme {
  .gux-list-light-theme();
}

// Default Theme
gux-list {
  .gux-list-light-theme();
}<|MERGE_RESOLUTION|>--- conflicted
+++ resolved
@@ -8,41 +8,6 @@
     list-style: none;
     margin: 0;
     padding: 8px 0;
-<<<<<<< HEAD
-    > li {
-      position: relative;
-      height: 32px;
-      line-height: 32px;
-      padding: 0px 16px;
-      display: flex;
-      cursor: pointer;
-      &.disabled {
-        opacity: 0.5;
-        pointer-events: none;
-        cursor: default;
-      }
-      &.divider {
-        height: 1px;
-        margin: 5px 12px;
-        pointer-events: none;
-      }
-
-      &.header {
-        pointer-events: none;
-      }
-
-      .item-with-description {
-        display: flex;
-        width: 100%;
-        justify-content: space-between;
-
-        * {
-          flex: 0 0 auto;
-        }
-      }
-    }
-=======
->>>>>>> 7bc7b015
   }
 }
 
