--- conflicted
+++ resolved
@@ -40,7 +40,6 @@
         &:focus {
             outline: none;
         }
-<<<<<<< HEAD
         &.genesys-primary {
             background-color: @primary-background-color;
             border: 1px solid @primary-border-color;
@@ -71,15 +70,6 @@
         }
 
         .left-icon,
-=======
-        .left-icon {
-            line-height: 30px;
-            height: 30px;
-            &.margin {
-                margin-right: 5px;
-            }
-        }
->>>>>>> 366c3b26
         .right-icon {
             font-size: @genesys-icon-size-default;
             line-height: 30px;
