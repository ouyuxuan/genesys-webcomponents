<<<<<<< HEAD
import { Component, h, Prop } from '@stencil/core';
=======
import { Component, Prop } from '@stencil/core';
>>>>>>> ff42bcef

@Component({
  styleUrl: 'gux-pagination-item-counts.less',
  tag: 'gux-pagination-item-counts'
})
export class GuxPaginationItemCounts {
  @Prop()
  i18n: (resourceKey: string, context?: any) => string;

  @Prop()
  totalItems: number;

  @Prop()
  currentPage: number = 1;

  @Prop()
  itemsPerPage: number = 25;

  get firstItem(): number {
    return (this.currentPage - 1) * this.itemsPerPage + 1;
  }

  get lastItem(): number {
    const calculatedLastItem = this.firstItem + this.itemsPerPage - 1;
    return calculatedLastItem < this.totalItems
      ? calculatedLastItem
      : this.totalItems;
  }

  render() {
    return (
<<<<<<< HEAD
      <div class="pagination-item-counts">
        <span class="pagination-item-counts-display">
          {this.i18n &&
            this.i18n('itemCountDisplay', {
              firstItem: this.firstItem,
              lastItem: this.lastItem,
=======
      <div class="gux-pagination-item-counts">
        <span class="pagination-item-counts-display displayed-item-count">
          {this.i18n &&
            this.i18n('itemCountDisplay', {
              firstItem: this.firstItem,
              lastItem: this.lastItem
            })}
        </span>
        <span />
        <span class="pagination-item-counts-display total-item-count">
          {this.i18n &&
            this.i18n('totalItems', {
>>>>>>> ff42bcef
              totalItems: this.totalItems
            })}
        </span>
      </div>
    );
  }
}
<|MERGE_RESOLUTION|>--- conflicted
+++ resolved
@@ -1,64 +1,51 @@
-<<<<<<< HEAD
-import { Component, h, Prop } from '@stencil/core';
-=======
-import { Component, Prop } from '@stencil/core';
->>>>>>> ff42bcef
-
-@Component({
-  styleUrl: 'gux-pagination-item-counts.less',
-  tag: 'gux-pagination-item-counts'
-})
-export class GuxPaginationItemCounts {
-  @Prop()
-  i18n: (resourceKey: string, context?: any) => string;
-
-  @Prop()
-  totalItems: number;
-
-  @Prop()
-  currentPage: number = 1;
-
-  @Prop()
-  itemsPerPage: number = 25;
-
-  get firstItem(): number {
-    return (this.currentPage - 1) * this.itemsPerPage + 1;
-  }
-
-  get lastItem(): number {
-    const calculatedLastItem = this.firstItem + this.itemsPerPage - 1;
-    return calculatedLastItem < this.totalItems
-      ? calculatedLastItem
-      : this.totalItems;
-  }
-
-  render() {
-    return (
-<<<<<<< HEAD
-      <div class="pagination-item-counts">
-        <span class="pagination-item-counts-display">
-          {this.i18n &&
-            this.i18n('itemCountDisplay', {
-              firstItem: this.firstItem,
-              lastItem: this.lastItem,
-=======
-      <div class="gux-pagination-item-counts">
-        <span class="pagination-item-counts-display displayed-item-count">
-          {this.i18n &&
-            this.i18n('itemCountDisplay', {
-              firstItem: this.firstItem,
-              lastItem: this.lastItem
-            })}
-        </span>
-        <span />
-        <span class="pagination-item-counts-display total-item-count">
-          {this.i18n &&
-            this.i18n('totalItems', {
->>>>>>> ff42bcef
-              totalItems: this.totalItems
-            })}
-        </span>
-      </div>
-    );
-  }
-}
+import { Component, h, Prop } from '@stencil/core';
+
+@Component({
+  styleUrl: 'gux-pagination-item-counts.less',
+  tag: 'gux-pagination-item-counts'
+})
+export class GuxPaginationItemCounts {
+  @Prop()
+  i18n: (resourceKey: string, context?: any) => string;
+
+  @Prop()
+  totalItems: number;
+
+  @Prop()
+  currentPage: number = 1;
+
+  @Prop()
+  itemsPerPage: number = 25;
+
+  get firstItem(): number {
+    return (this.currentPage - 1) * this.itemsPerPage + 1;
+  }
+
+  get lastItem(): number {
+    const calculatedLastItem = this.firstItem + this.itemsPerPage - 1;
+    return calculatedLastItem < this.totalItems
+      ? calculatedLastItem
+      : this.totalItems;
+  }
+
+  render() {
+    return (
+      <div class="gux-pagination-item-counts">
+        <span class="pagination-item-counts-display displayed-item-count">
+          {this.i18n &&
+            this.i18n('itemCountDisplay', {
+              firstItem: this.firstItem,
+              lastItem: this.lastItem
+            })}
+        </span>
+        <span />
+        <span class="pagination-item-counts-display total-item-count">
+          {this.i18n &&
+            this.i18n('totalItems', {
+              totalItems: this.totalItems
+            })}
+        </span>
+      </div>
+    );
+  }
+}