--- conflicted
+++ resolved
@@ -1,154 +1,142 @@
-<<<<<<< HEAD
-import { Component, Event, EventEmitter, h, Prop } from '@stencil/core';
-=======
-import { Component, Event, EventEmitter, Prop } from '@stencil/core';
->>>>>>> ff42bcef
-
-@Component({
-  styleUrl: 'gux-slider.less',
-  tag: 'gux-slider'
-})
-export class GuxSlider {
-  /**
-   * Indicates the minimum value for the slider
-   */
-  @Prop({ mutable: true })
-  min: number = 0;
-  /**
-   * Indicates the maximum value for the slider
-   */
-  @Prop()
-  max: number = 100;
-  /**
-   * Inicates the step value of the slider
-   */
-  @Prop()
-  step: number = 1;
-  /**
-   * Indicates the value of the slider
-   */
-  @Prop({ mutable: true, reflectToAttr: true })
-  value: number = 0;
-  /**
-   * Indicates if the input box will be displayed
-   */
-  @Prop()
-  displayTextBox: boolean = true;
-  /**
-   * Indicate if the value is a percentage
-   */
-  @Prop()
-  isPercentage: boolean = false;
-
-  sliderInput: HTMLInputElement;
-  sliderMask: HTMLElement;
-  sliderTooltip: HTMLElement;
-  sliderTooltipContainer: HTMLElement;
-
-  inputRegex = new RegExp('([0-9]+.?[0-9]*)%?');
-
-  /**
-   * Triggered when the value is changed
-   * @return the current value
-   */
-  @Event()
-  update: EventEmitter;
-  updateValue(event) {
-    const result = this.inputRegex.exec(event.target.value);
-    const resultValue = result && result[1] ? +result[1] : this.min;
-    const newValue = Math.min(Math.max(resultValue, this.min), this.max);
-    const upToDate = this.value === newValue;
-    const stepOffset = Math.round(newValue / this.step);
-    this.value = newValue % this.step !== 0 ? this.step * stepOffset : newValue;
-    if (!upToDate) {
-      this.update.emit(this.value);
-      this.updatePosition();
-    }
-  }
-
-  /**
-   * Once the component is loaded do the setup
-   */
-  componentDidLoad() {
-    const stepOffset = Math.round(this.value / this.step);
-    if (this.value % this.step !== 0) {
-      this.value = this.step * stepOffset;
-    }
-    this.updatePosition();
-  }
-
-  /**
-   * When position is changed, via slider or text box, update position
-   */
-  updatePosition() {
-    const placementPercentage =
-      ((this.value - this.min) / (this.max - this.min)) * 100;
-    if (this.sliderTooltip) {
-      const width = this.sliderTooltipContainer.offsetWidth;
-      const offset =
-        placementPercentage - (placementPercentage / 8 / width) * 100;
-      this.sliderTooltip.style.left = `${offset}%`;
-    }
-    this.sliderMask.style.width = `${placementPercentage}%`;
-  }
-
-  render() {
-    const value: string = this.isPercentage
-      ? `${this.value}%`
-      : `${this.value}`;
-    return (
-      <div class="slider-component-container">
-        <div class="slider-container">
-          <input
-            type="range"
-            role="slider"
-            class="range-input"
-            min={this.min}
-            max={this.max}
-            step={this.step}
-            value={this.value}
-            ref={el => (this.sliderInput = el)}
-            // onChange event required because IE11 doesn't support onInput for range inputs
-            onChange={(e: UIEvent) => this.updateValue(e)}
-            onInput={(e: UIEvent) => this.updateValue(e)}
-          />
-          <div class="mask">
-            <div class="mask-slider" ref={el => (this.sliderMask = el)} />
-            <div class="mask-track-container">
-              <div class="mask-track" />
-            </div>
-          </div>
-          <div
-            class={
-              'range-tooltip-container' + (this.displayTextBox ? ' hidden' : '')
-            }
-            ref={el => (this.sliderTooltipContainer = el)}
-          >
-            <div
-              class="range-tooltip small-body"
-              ref={el => (this.sliderTooltip = el)}
-            >
-              {value}
-            </div>
-          </div>
-        </div>
-        {this.displayTextBox && (
-<<<<<<< HEAD
-          <gux-text-field
-            label="slider value"
-            value={value}
-            onChange={(e: UIEvent) => this.updateValue(e)}
-          />
-=======
-          <gux-text-label label="slider value">
-            <gux-text-field
-              value={value}
-              onChange={(e: UIEvent) => this.updateValue(e)}
-            />
-          </gux-text-label>
->>>>>>> ff42bcef
-        )}
-      </div>
-    );
-  }
-}
+import { Component, Event, EventEmitter, h, Prop } from '@stencil/core';
+
+@Component({
+  styleUrl: 'gux-slider.less',
+  tag: 'gux-slider'
+})
+export class GuxSlider {
+  /**
+   * Indicates the minimum value for the slider
+   */
+  @Prop({ mutable: true })
+  min: number = 0;
+  /**
+   * Indicates the maximum value for the slider
+   */
+  @Prop()
+  max: number = 100;
+  /**
+   * Inicates the step value of the slider
+   */
+  @Prop()
+  step: number = 1;
+  /**
+   * Indicates the value of the slider
+   */
+  @Prop({ mutable: true, reflectToAttr: true })
+  value: number = 0;
+  /**
+   * Indicates if the input box will be displayed
+   */
+  @Prop()
+  displayTextBox: boolean = true;
+  /**
+   * Indicate if the value is a percentage
+   */
+  @Prop()
+  isPercentage: boolean = false;
+
+  sliderInput: HTMLInputElement;
+  sliderMask: HTMLElement;
+  sliderTooltip: HTMLElement;
+  sliderTooltipContainer: HTMLElement;
+
+  inputRegex = new RegExp('([0-9]+.?[0-9]*)%?');
+
+  /**
+   * Triggered when the value is changed
+   * @return the current value
+   */
+  @Event()
+  update: EventEmitter;
+  updateValue(event) {
+    const result = this.inputRegex.exec(event.target.value);
+    const resultValue = result && result[1] ? +result[1] : this.min;
+    const newValue = Math.min(Math.max(resultValue, this.min), this.max);
+    const upToDate = this.value === newValue;
+    const stepOffset = Math.round(newValue / this.step);
+    this.value = newValue % this.step !== 0 ? this.step * stepOffset : newValue;
+    if (!upToDate) {
+      this.update.emit(this.value);
+      this.updatePosition();
+    }
+  }
+
+  /**
+   * Once the component is loaded do the setup
+   */
+  componentDidLoad() {
+    const stepOffset = Math.round(this.value / this.step);
+    if (this.value % this.step !== 0) {
+      this.value = this.step * stepOffset;
+    }
+    this.updatePosition();
+  }
+
+  /**
+   * When position is changed, via slider or text box, update position
+   */
+  updatePosition() {
+    const placementPercentage =
+      ((this.value - this.min) / (this.max - this.min)) * 100;
+    if (this.sliderTooltip) {
+      const width = this.sliderTooltipContainer.offsetWidth;
+      const offset =
+        placementPercentage - (placementPercentage / 8 / width) * 100;
+      this.sliderTooltip.style.left = `${offset}%`;
+    }
+    this.sliderMask.style.width = `${placementPercentage}%`;
+  }
+
+  render() {
+    const value: string = this.isPercentage
+      ? `${this.value}%`
+      : `${this.value}`;
+    return (
+      <div class="slider-component-container">
+        <div class="slider-container">
+          <input
+            type="range"
+            role="slider"
+            class="range-input"
+            min={this.min}
+            max={this.max}
+            step={this.step}
+            value={this.value}
+            ref={el => (this.sliderInput = el)}
+            // onChange event required because IE11 doesn't support onInput for range inputs
+            onChange={(e: UIEvent) => this.updateValue(e)}
+            onInput={(e: UIEvent) => this.updateValue(e)}
+          />
+          <div class="mask">
+            <div class="mask-slider" ref={el => (this.sliderMask = el)} />
+            <div class="mask-track-container">
+              <div class="mask-track" />
+            </div>
+          </div>
+          <div
+            class={
+              'range-tooltip-container' + (this.displayTextBox ? ' hidden' : '')
+            }
+            ref={el => (this.sliderTooltipContainer = el)}
+          >
+            <div
+              class="range-tooltip small-body"
+              ref={el => (this.sliderTooltip = el)}
+            >
+              {value}
+            </div>
+          </div>
+        </div>
+        {this.displayTextBox && (
+          <gux-text-label label="slider value">
+            <gux-text-field
+              value={value}
+              onChange={(e: UIEvent) => this.updateValue(e)}
+            />
+          </gux-text-label>
+        )}
+      </div>
+    );
+  }
+}