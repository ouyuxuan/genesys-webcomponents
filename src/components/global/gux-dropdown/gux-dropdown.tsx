<<<<<<< HEAD
import { Component, Element, h, Listen, Prop, State } from '@stencil/core';
=======
import { Component, Element, Listen, Method, Prop, State } from '@stencil/core';
>>>>>>> ff42bcef
import { KeyCode } from '../../../common-enums';
import { IListItem } from '../../../common-interfaces';

@Component({
  styleUrl: 'gux-dropdown.less',
  tag: 'gux-dropdown'
})
export class GuxDropdown {
  @Element()
<<<<<<< HEAD
  root: HTMLGuxDropdownElement;
=======
  root: HTMLStencilElement;
>>>>>>> ff42bcef
  textFieldElement: HTMLGuxTextFieldElement;
  listElement: HTMLGuxListElement;

  /**
   * Sets the select mode (default, page or palette).
   */
  @Prop()
  mode: string = 'default';
  /**
   * Disable the input and prevent interactions.
   */
  @Prop()
  disabled: boolean = false;
  /**
   * Indicate the dropdown input value
   */
  @Prop({ mutable: true, reflectToAttr: true })
  value: string = '';
  /**
   * The dropdown placeholder.
   */
  @Prop()
  placeholder: string;
  /**
<<<<<<< HEAD
   * The dropdown label.
   */
  @Prop()
  label: string;
  /**
   * The input label position (can be left or top) if not defined the position depends of the label width.
   */
  @Prop({ reflectToAttr: true, mutable: true })
  labelPosition: string = 'left';
  /**
=======
>>>>>>> ff42bcef
   * The list items, an item contains a `text` and can be disabled.
   */
  @Prop()
  items: IListItem[] = [];
  /**
   * Whether the user can filter or not.
   */
  @Prop()
  filterable: boolean;

  @State()
  opened: boolean;

  @State()
  forcedGhostValue: string;

<<<<<<< HEAD
=======
  @State()
  srLabeledBy: string;

>>>>>>> ff42bcef
  inputIsFocused: boolean = false;

  @Listen('focusout')
  onFocusOut(e: FocusEvent) {
    if (!e.relatedTarget || !this.root.contains(e.relatedTarget as Node)) {
      this.opened = false;
      this.forcedGhostValue = '';
    }
  }

<<<<<<< HEAD
=======
  @Method()
  async setLabeledBy(labeledBy: string) {
    this.textFieldElement.setLabeledBy(labeledBy);
  }

>>>>>>> ff42bcef
  onKeyDown(event: KeyboardEvent) {
    switch (event.keyCode) {
      case KeyCode.Up:
      case KeyCode.Down:
        if (this.inputIsFocused) {
          this.opened = true;
          setTimeout(() => {
            this.listElement.setFocusOnFirstItem();
          });
        }
        break;
      case KeyCode.Enter:
      case KeyCode.Space:
        break;
      default:
        if (!this.filterable) {
          const arr = this.items.filter(item => {
            return item.text.startsWith(event.key);
          });
          if (arr[0]) {
            arr[0].el.focus();
          }
        }
    }
  }

  setValue(text) {
    this.value = text;
    this.opened = false;
  }
  _clickHandler() {
    if (!this.disabled) {
      this.opened = !this.opened;
    }
  }
  _focusHandler() {
    this.inputIsFocused = true;
  }
  _focusListItemHandler(item: IListItem) {
    this.forcedGhostValue = this.value + item.text.substring(this.value.length);
  }
  _blurHandler() {
    this.inputIsFocused = false;
    this.forcedGhostValue = '';
  }
  _inputHandler(event: CustomEvent) {
    this.value = event.detail;
    this.opened = true;
  }

  _showDropdownIcon() {
    const match = this.items.filter(item => {
      return item.text === this.value;
    });
    const filterableBehavior = !this.value || !!match.length;
    return this.filterable ? filterableBehavior : true;
  }

  get filteredItems() {
    if (this.filterable) {
      const arr = this.items.filter(item => {
        return item.text.toLowerCase().startsWith(this.value.toLowerCase());
      });
      return arr;
    } else {
      return this.items;
    }
  }

  get ghost() {
    const firstFilteredItem = this.filteredItems.length
      ? this.filteredItems[0].text
      : '';
    const valueGhost =
      this.value + firstFilteredItem.substring(this.value.length);
    const ghost = this.forcedGhostValue ? this.forcedGhostValue : valueGhost;
    const placeholder = !this.value ? this.placeholder : '';
    return this.opened && this.filterable ? ghost : placeholder;
  }

<<<<<<< HEAD
  componentWillLoad() {
    if (this.label && this.label.length > 10) {
      this.labelPosition = 'top';
    }
  }

=======
>>>>>>> ff42bcef
  componentDidLoad() {
    if (!this.filterable) {
      this.textFieldElement.readonly = true;
    }
  }

  render() {
    return (
      <div
        class={`gux-dropdown ${this.mode} ${this.mode} ${
          this.disabled ? 'disabled' : ''
        } ${this.opened ? 'active' : ''}`}
        onKeyDown={e => this.onKeyDown(e)}
      >
<<<<<<< HEAD
        {this.label && <label>{this.label}</label>}
=======
>>>>>>> ff42bcef
        <div class="select-field">
          <span class="ghost" aria-hidden="true">
            {this.ghost}
          </span>
          <gux-text-field
            ref={el => (this.textFieldElement = el as HTMLGuxTextFieldElement)}
            onMouseDown={() => {
              this._clickHandler();
            }}
            onFocus={() => {
              this._focusHandler();
            }}
            onBlur={() => {
              this._blurHandler();
            }}
            onInput={e => {
              this._inputHandler(e);
            }}
            value={this.value}
            disabled={this.disabled}
            class={this._showDropdownIcon() ? 'unclearable' : ''}
          />
          {this._showDropdownIcon() && (
            <button
              aria-hidden="true"
              tabindex="-1"
              type="button"
              class="genesys-icon-dropdown-arrow"
            />
          )}
        </div>
        <gux-list
          ref={el => (this.listElement = el as HTMLGuxListElement)}
          onChange={e => {
            this.setValue(e.detail);
          }}
          onFocus={e => {
            this._focusListItemHandler(e.detail as IListItem);
          }}
          class={this.opened ? 'opened' : ''}
          items={this.filteredItems}
          highlight={this.value}
        />
      </div>
    );
  }
}
<|MERGE_RESOLUTION|>--- conflicted
+++ resolved
@@ -1,250 +1,218 @@
-<<<<<<< HEAD
-import { Component, Element, h, Listen, Prop, State } from '@stencil/core';
-=======
-import { Component, Element, Listen, Method, Prop, State } from '@stencil/core';
->>>>>>> ff42bcef
-import { KeyCode } from '../../../common-enums';
-import { IListItem } from '../../../common-interfaces';
-
-@Component({
-  styleUrl: 'gux-dropdown.less',
-  tag: 'gux-dropdown'
-})
-export class GuxDropdown {
-  @Element()
-<<<<<<< HEAD
-  root: HTMLGuxDropdownElement;
-=======
-  root: HTMLStencilElement;
->>>>>>> ff42bcef
-  textFieldElement: HTMLGuxTextFieldElement;
-  listElement: HTMLGuxListElement;
-
-  /**
-   * Sets the select mode (default, page or palette).
-   */
-  @Prop()
-  mode: string = 'default';
-  /**
-   * Disable the input and prevent interactions.
-   */
-  @Prop()
-  disabled: boolean = false;
-  /**
-   * Indicate the dropdown input value
-   */
-  @Prop({ mutable: true, reflectToAttr: true })
-  value: string = '';
-  /**
-   * The dropdown placeholder.
-   */
-  @Prop()
-  placeholder: string;
-  /**
-<<<<<<< HEAD
-   * The dropdown label.
-   */
-  @Prop()
-  label: string;
-  /**
-   * The input label position (can be left or top) if not defined the position depends of the label width.
-   */
-  @Prop({ reflectToAttr: true, mutable: true })
-  labelPosition: string = 'left';
-  /**
-=======
->>>>>>> ff42bcef
-   * The list items, an item contains a `text` and can be disabled.
-   */
-  @Prop()
-  items: IListItem[] = [];
-  /**
-   * Whether the user can filter or not.
-   */
-  @Prop()
-  filterable: boolean;
-
-  @State()
-  opened: boolean;
-
-  @State()
-  forcedGhostValue: string;
-
-<<<<<<< HEAD
-=======
-  @State()
-  srLabeledBy: string;
-
->>>>>>> ff42bcef
-  inputIsFocused: boolean = false;
-
-  @Listen('focusout')
-  onFocusOut(e: FocusEvent) {
-    if (!e.relatedTarget || !this.root.contains(e.relatedTarget as Node)) {
-      this.opened = false;
-      this.forcedGhostValue = '';
-    }
-  }
-
-<<<<<<< HEAD
-=======
-  @Method()
-  async setLabeledBy(labeledBy: string) {
-    this.textFieldElement.setLabeledBy(labeledBy);
-  }
-
->>>>>>> ff42bcef
-  onKeyDown(event: KeyboardEvent) {
-    switch (event.keyCode) {
-      case KeyCode.Up:
-      case KeyCode.Down:
-        if (this.inputIsFocused) {
-          this.opened = true;
-          setTimeout(() => {
-            this.listElement.setFocusOnFirstItem();
-          });
-        }
-        break;
-      case KeyCode.Enter:
-      case KeyCode.Space:
-        break;
-      default:
-        if (!this.filterable) {
-          const arr = this.items.filter(item => {
-            return item.text.startsWith(event.key);
-          });
-          if (arr[0]) {
-            arr[0].el.focus();
-          }
-        }
-    }
-  }
-
-  setValue(text) {
-    this.value = text;
-    this.opened = false;
-  }
-  _clickHandler() {
-    if (!this.disabled) {
-      this.opened = !this.opened;
-    }
-  }
-  _focusHandler() {
-    this.inputIsFocused = true;
-  }
-  _focusListItemHandler(item: IListItem) {
-    this.forcedGhostValue = this.value + item.text.substring(this.value.length);
-  }
-  _blurHandler() {
-    this.inputIsFocused = false;
-    this.forcedGhostValue = '';
-  }
-  _inputHandler(event: CustomEvent) {
-    this.value = event.detail;
-    this.opened = true;
-  }
-
-  _showDropdownIcon() {
-    const match = this.items.filter(item => {
-      return item.text === this.value;
-    });
-    const filterableBehavior = !this.value || !!match.length;
-    return this.filterable ? filterableBehavior : true;
-  }
-
-  get filteredItems() {
-    if (this.filterable) {
-      const arr = this.items.filter(item => {
-        return item.text.toLowerCase().startsWith(this.value.toLowerCase());
-      });
-      return arr;
-    } else {
-      return this.items;
-    }
-  }
-
-  get ghost() {
-    const firstFilteredItem = this.filteredItems.length
-      ? this.filteredItems[0].text
-      : '';
-    const valueGhost =
-      this.value + firstFilteredItem.substring(this.value.length);
-    const ghost = this.forcedGhostValue ? this.forcedGhostValue : valueGhost;
-    const placeholder = !this.value ? this.placeholder : '';
-    return this.opened && this.filterable ? ghost : placeholder;
-  }
-
-<<<<<<< HEAD
-  componentWillLoad() {
-    if (this.label && this.label.length > 10) {
-      this.labelPosition = 'top';
-    }
-  }
-
-=======
->>>>>>> ff42bcef
-  componentDidLoad() {
-    if (!this.filterable) {
-      this.textFieldElement.readonly = true;
-    }
-  }
-
-  render() {
-    return (
-      <div
-        class={`gux-dropdown ${this.mode} ${this.mode} ${
-          this.disabled ? 'disabled' : ''
-        } ${this.opened ? 'active' : ''}`}
-        onKeyDown={e => this.onKeyDown(e)}
-      >
-<<<<<<< HEAD
-        {this.label && <label>{this.label}</label>}
-=======
->>>>>>> ff42bcef
-        <div class="select-field">
-          <span class="ghost" aria-hidden="true">
-            {this.ghost}
-          </span>
-          <gux-text-field
-            ref={el => (this.textFieldElement = el as HTMLGuxTextFieldElement)}
-            onMouseDown={() => {
-              this._clickHandler();
-            }}
-            onFocus={() => {
-              this._focusHandler();
-            }}
-            onBlur={() => {
-              this._blurHandler();
-            }}
-            onInput={e => {
-              this._inputHandler(e);
-            }}
-            value={this.value}
-            disabled={this.disabled}
-            class={this._showDropdownIcon() ? 'unclearable' : ''}
-          />
-          {this._showDropdownIcon() && (
-            <button
-              aria-hidden="true"
-              tabindex="-1"
-              type="button"
-              class="genesys-icon-dropdown-arrow"
-            />
-          )}
-        </div>
-        <gux-list
-          ref={el => (this.listElement = el as HTMLGuxListElement)}
-          onChange={e => {
-            this.setValue(e.detail);
-          }}
-          onFocus={e => {
-            this._focusListItemHandler(e.detail as IListItem);
-          }}
-          class={this.opened ? 'opened' : ''}
-          items={this.filteredItems}
-          highlight={this.value}
-        />
-      </div>
-    );
-  }
-}
+import {
+  Component,
+  Element,
+  h,
+  Listen,
+  Method,
+  Prop,
+  State
+} from '@stencil/core';
+import { KeyCode } from '../../../common-enums';
+import { IListItem } from '../../../common-interfaces';
+
+@Component({
+  styleUrl: 'gux-dropdown.less',
+  tag: 'gux-dropdown'
+})
+export class GuxDropdown {
+  @Element()
+  root: HTMLGuxDropdownElement;
+  textFieldElement: HTMLGuxTextFieldElement;
+  listElement: HTMLGuxListElement;
+
+  /**
+   * Sets the select mode (default, page or palette).
+   */
+  @Prop()
+  mode: string = 'default';
+  /**
+   * Disable the input and prevent interactions.
+   */
+  @Prop()
+  disabled: boolean = false;
+  /**
+   * Indicate the dropdown input value
+   */
+  @Prop({ mutable: true, reflectToAttr: true })
+  value: string = '';
+  /**
+   * The dropdown placeholder.
+   */
+  @Prop()
+  placeholder: string;
+  /**
+   * The list items, an item contains a `text` and can be disabled.
+   */
+  @Prop()
+  items: IListItem[] = [];
+  /**
+   * Whether the user can filter or not.
+   */
+  @Prop()
+  filterable: boolean;
+
+  @State()
+  opened: boolean;
+
+  @State()
+  forcedGhostValue: string;
+
+  @State()
+  srLabeledBy: string;
+
+  inputIsFocused: boolean = false;
+
+  @Listen('focusout')
+  onFocusOut(e: FocusEvent) {
+    if (!e.relatedTarget || !this.root.contains(e.relatedTarget as Node)) {
+      this.opened = false;
+      this.forcedGhostValue = '';
+    }
+  }
+
+  @Method()
+  async setLabeledBy(labeledBy: string) {
+    this.textFieldElement.setLabeledBy(labeledBy);
+  }
+
+  onKeyDown(event: KeyboardEvent) {
+    switch (event.keyCode) {
+      case KeyCode.Up:
+      case KeyCode.Down:
+        if (this.inputIsFocused) {
+          this.opened = true;
+          setTimeout(() => {
+            this.listElement.setFocusOnFirstItem();
+          });
+        }
+        break;
+      case KeyCode.Enter:
+      case KeyCode.Space:
+        break;
+      default:
+        if (!this.filterable) {
+          const arr = this.items.filter(item => {
+            return item.text.startsWith(event.key);
+          });
+          if (arr[0]) {
+            arr[0].el.focus();
+          }
+        }
+    }
+  }
+
+  setValue(text) {
+    this.value = text;
+    this.opened = false;
+  }
+  _clickHandler() {
+    if (!this.disabled) {
+      this.opened = !this.opened;
+    }
+  }
+  _focusHandler() {
+    this.inputIsFocused = true;
+  }
+  _focusListItemHandler(item: IListItem) {
+    this.forcedGhostValue = this.value + item.text.substring(this.value.length);
+  }
+  _blurHandler() {
+    this.inputIsFocused = false;
+    this.forcedGhostValue = '';
+  }
+  _inputHandler(event: CustomEvent) {
+    this.value = event.detail;
+    this.opened = true;
+  }
+
+  _showDropdownIcon() {
+    const match = this.items.filter(item => {
+      return item.text === this.value;
+    });
+    const filterableBehavior = !this.value || !!match.length;
+    return this.filterable ? filterableBehavior : true;
+  }
+
+  get filteredItems() {
+    if (this.filterable) {
+      const arr = this.items.filter(item => {
+        return item.text.toLowerCase().startsWith(this.value.toLowerCase());
+      });
+      return arr;
+    } else {
+      return this.items;
+    }
+  }
+
+  get ghost() {
+    const firstFilteredItem = this.filteredItems.length
+      ? this.filteredItems[0].text
+      : '';
+    const valueGhost =
+      this.value + firstFilteredItem.substring(this.value.length);
+    const ghost = this.forcedGhostValue ? this.forcedGhostValue : valueGhost;
+    const placeholder = !this.value ? this.placeholder : '';
+    return this.opened && this.filterable ? ghost : placeholder;
+  }
+
+  componentDidLoad() {
+    if (!this.filterable) {
+      this.textFieldElement.readonly = true;
+    }
+  }
+
+  render() {
+    return (
+      <div
+        class={`gux-dropdown ${this.mode} ${this.mode} ${
+          this.disabled ? 'disabled' : ''
+        } ${this.opened ? 'active' : ''}`}
+        onKeyDown={e => this.onKeyDown(e)}
+      >
+        <div class="select-field">
+          <span class="ghost" aria-hidden="true">
+            {this.ghost}
+          </span>
+          <gux-text-field
+            ref={el => (this.textFieldElement = el as HTMLGuxTextFieldElement)}
+            onMouseDown={() => {
+              this._clickHandler();
+            }}
+            onFocus={() => {
+              this._focusHandler();
+            }}
+            onBlur={() => {
+              this._blurHandler();
+            }}
+            onInput={e => {
+              this._inputHandler(e);
+            }}
+            value={this.value}
+            disabled={this.disabled}
+            class={this._showDropdownIcon() ? 'unclearable' : ''}
+          />
+          {this._showDropdownIcon() && (
+            <button
+              aria-hidden="true"
+              tabindex="-1"
+              type="button"
+              class="genesys-icon-dropdown-arrow"
+            />
+          )}
+        </div>
+        <gux-list
+          ref={el => (this.listElement = el as HTMLGuxListElement)}
+          onChange={e => {
+            this.setValue(e.detail);
+          }}
+          onFocus={e => {
+            this._focusListItemHandler(e.detail as IListItem);
+          }}
+          class={this.opened ? 'opened' : ''}
+          items={this.filteredItems}
+          highlight={this.value}
+        />
+      </div>
+    );
+  }
+}