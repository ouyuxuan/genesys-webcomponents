--- conflicted
+++ resolved
@@ -17,12 +17,8 @@
     'Genesys Text Field',
     withReadme(README, () => {
       const el = document.createElement('div');
-<<<<<<< HEAD
-      render(html`
-=======
       render(
         html`
->>>>>>> 3541834d
         <h2>Basic samples</h2>
         <i>Unpopulated</i><br/><br/>
         <genesys-text-field label='Name'></genesys-text-field>
