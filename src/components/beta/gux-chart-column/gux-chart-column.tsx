/* eslint-disable @typescript-eslint/no-unsafe-member-access */

import { Component, Element, h, JSX, Prop, Watch } from '@stencil/core';
import { EmbedOptions, VisualizationSpec } from 'vega-embed';

import { trackComponent } from '../../../usage-tracking';
import { VISUALIZATION_COLORS } from '../../../utils/theme/color-palette';
import { logError } from '../../../utils/error/log-error';

@Component({
  styleUrl: 'gux-chart-column.less',
  tag: 'gux-chart-column-beta',
  shadow: true
})
export class GuxColumnChart {
  @Element()
  root: HTMLElement;

  private visualizationSpec: VisualizationSpec;

  // eslint-disable-next-line @typescript-eslint/no-explicit-any
  private baseChartSpec: Record<string, any> = {
    $schema: 'https://vega.github.io/schema/vega-lite/v5.json',
    mark: { type: 'bar' },
    config: {
      axis: {
        ticks: false
      },
      axisX: {
        labelAngle: 0
      },
      scale: {
        bandPaddingInner: 0.4, // padding between columns / bars
        bandPaddingOuter: 0.4 // padding between leftmost/rightmost column/bar from axes
      },
      legend: {
        symbolType: 'circle'
      },
      bar: {
        color: VISUALIZATION_COLORS[0]
      },
      axis: {
        titlePadding: 8
      },
      axisX: {
        labelAngle: 0
      }
    },
    encoding: {
<<<<<<< HEAD
      x: {
        type: 'nominal'
      },
=======
      x: { type: 'nominal' },
>>>>>>> 02e4f8f1
      y: { type: 'quantitative' },
      tooltip: { aggregate: 'count', type: 'quantitative' }
    }
  };

  /**
   * Data to be rendered in the chart.
   * Data field names must match the values you set in xFieldName and yFieldName
   */
  @Prop()
  // eslint-disable-next-line @typescript-eslint/no-explicit-any
  chartData: Record<string, any>;

  /**
   * If true, then make Axis tick label 45 degrees
   */
  @Prop()
  xTickLabelSlant: boolean;

  @Prop()
  includeLegend: boolean;

  /**
   * Name for the data field to use to populate the chart's x-axis
   * e.g. xFieldName of "category" will map any "category" fields in chartData to the x-axis
   */
  @Prop()
  xFieldName: string;

  /**
   * Name for the data field to use to populate the chart's x-axis
   * e.g. yFieldName of "value" will map any "value" fields in chartData to the y-axis
   */
  @Prop()
  yFieldName: string;

  /**
   * Title to display along the x-axis
   */
  @Prop()
  xAxisTitle: string;

  /**
   * Title to display along the y-axis
   */
  @Prop()
  yAxisTitle: string;

  /**
   * Title to display above the optional legend
   */
  @Prop()
  legendTitle: string;

  @Prop()
  legendPosition:
    | 'left'
    | 'right'
    | 'top'
    | 'bottom'
    | 'top-left'
    | 'top-right'
    | 'bottom-left'
    | 'bottom-right'
    | 'none' = 'right';

  /**
   * List specifying the order of optional chart layers.
   * For correct chart layering, each chartData entry must also include a "series" field with a value indicating which layer the entry belongs to, e.g 'series': 'group1'
   */
  @Prop()
  chartLayers: string[];

  @Prop()
  embedOptions: EmbedOptions;

  @Watch('chartData')
  parseData() {
    if (!this.xFieldName || !this.yFieldName) {
      logError(
        'gux-chart-column',
        '[gux-chart-column] requires x-field-name and y-field-name'
      );
    }

    let chartData = {};
    if (this.chartData) {
      chartData = { data: this.chartData };
    }

    if (this.xTickLabelSlant) {
      this.baseChartSpec.config.axisX.labelAngle = 45;
    }

    if (this.includeLegend) {
      this.baseChartSpec.encoding.color = { field: 'category' };
    }

    if (this.legendPosition) {
      this.baseChartSpec.config.legend.orient = this.legendPosition;
    }

    const xFieldName = this.xFieldName;
    const yFieldName = this.yFieldName;
    const xAxisTitle = this.xAxisTitle;
    const yAxisTitle = this.yAxisTitle;
    const legendTitle = this.legendTitle;

    if (this.chartLayers) {
      const layers = this.chartLayers.map(layerName => {
        return {
          mark: 'bar',
          transform: [
            {
              filter: { field: 'series', equal: layerName }
            }
          ],
          encoding: {
            x: {
              field: xFieldName,
              type: 'nominal'
            },
            y: {
              field: yFieldName,
              type: 'quantitative'
            }
          }
        };
      });
      this.baseChartSpec.layer = layers;
    } else {
      if (xFieldName) {
        this.baseChartSpec.encoding.x.field = xFieldName;
      }

      if (yFieldName) {
        this.baseChartSpec.encoding.y.field = yFieldName;
      }

      if (xAxisTitle) {
        this.baseChartSpec.encoding.x.title = xAxisTitle;
      }

      if (yAxisTitle) {
        this.baseChartSpec.encoding.y.title = yAxisTitle;
      }

      if (legendTitle) {
        this.baseChartSpec.encoding.color.title = legendTitle;
      }
    }

    // Set up colors for legend and bars
    const rangeField = xFieldName;
    const rangeConfig = {
      [rangeField]: VISUALIZATION_COLORS
    };
    this.baseChartSpec.config.range = rangeConfig;
    const spec = Object.assign(this.baseChartSpec, chartData);
    this.visualizationSpec = spec;
  }

  componentWillLoad(): void {
    trackComponent(this.root);
    this.parseData();
  }

  render(): JSX.Element {
    return (
      <gux-visualization-beta
        visualizationSpec={this.visualizationSpec}
      ></gux-visualization-beta>
    ) as JSX.Element;
  }
}<|MERGE_RESOLUTION|>--- conflicted
+++ resolved
@@ -24,7 +24,8 @@
     mark: { type: 'bar' },
     config: {
       axis: {
-        ticks: false
+        ticks: false,
+        titlePadding: 8
       },
       axisX: {
         labelAngle: 0
@@ -38,22 +39,10 @@
       },
       bar: {
         color: VISUALIZATION_COLORS[0]
-      },
-      axis: {
-        titlePadding: 8
-      },
-      axisX: {
-        labelAngle: 0
       }
     },
     encoding: {
-<<<<<<< HEAD
-      x: {
-        type: 'nominal'
-      },
-=======
       x: { type: 'nominal' },
->>>>>>> 02e4f8f1
       y: { type: 'quantitative' },
       tooltip: { aggregate: 'count', type: 'quantitative' }
     }
