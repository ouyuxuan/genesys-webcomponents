# gux-visualization-beta



<!-- Auto Generated Below -->


## Properties

| Property            | Attribute | Description | Type                                                                                                                                                                                                                                                                                                                                                                                                                                                                                                                                                                                                                                                                                                                                                                                                                                                                                                                                                                                                                                                                                                                                                                                                                                                                                                                                                                                                                                                                                                                                                                                                                                                                                                               | Default     |
| ------------------- | --------- | ----------- | ------------------------------------------------------------------------------------------------------------------------------------------------------------------------------------------------------------------------------------------------------------------------------------------------------------------------------------------------------------------------------------------------------------------------------------------------------------------------------------------------------------------------------------------------------------------------------------------------------------------------------------------------------------------------------------------------------------------------------------------------------------------------------------------------------------------------------------------------------------------------------------------------------------------------------------------------------------------------------------------------------------------------------------------------------------------------------------------------------------------------------------------------------------------------------------------------------------------------------------------------------------------------------------------------------------------------------------------------------------------------------------------------------------------------------------------------------------------------------------------------------------------------------------------------------------------------------------------------------------------------------------------------------------------------------------------------------------------ | ----------- |
| `embedOptions`      | --        |             | `EmbedOptions<string, Renderers>`                                                                                                                                                                                                                                                                                                                                                                                                                                                                                                                                                                                                                                                                                                                                                                                                                                                                                                                                                                                                                                                                                                                                                                                                                                                                                                                                                                                                                                                                                                                                                                                                                                                                                  | `undefined` |
| `visualizationSpec` | --        |             | `GenericConcatSpec<NonNormalizedSpec> & TopLevelProperties<ExprRef \| SignalRef> & { $schema?: string; config?: Config<ExprRef \| SignalRef>; datasets?: Datasets; usermeta?: Dict<unknown>; } \| GenericFacetSpec<UnitSpecWithFrame<Field>, LayerSpec<Field>, Field> & TopLevelProperties<ExprRef \| SignalRef> & { $schema?: string; config?: Config<ExprRef \| SignalRef>; datasets?: Datasets; usermeta?: Dict<unknown>; } & DataMixins \| GenericHConcatSpec<NonNormalizedSpec> & TopLevelProperties<ExprRef \| SignalRef> & { $schema?: string; config?: Config<ExprRef \| SignalRef>; datasets?: Datasets; usermeta?: Dict<unknown>; } \| GenericUnitSpec<FacetedCompositeEncoding<Field>, AnyMark> & ResolveMixins & GenericCompositionLayout & FrameMixins<ExprRef \| SignalRef> & TopLevelProperties<ExprRef \| SignalRef> & { $schema?: string; config?: Config<ExprRef \| SignalRef>; datasets?: Datasets; usermeta?: Dict<unknown>; } & DataMixins \| GenericVConcatSpec<NonNormalizedSpec> & TopLevelProperties<ExprRef \| SignalRef> & { $schema?: string; config?: Config<ExprRef \| SignalRef>; datasets?: Datasets; usermeta?: Dict<unknown>; } \| LayerRepeatSpec & TopLevelProperties<ExprRef \| SignalRef> & { $schema?: string; config?: Config<ExprRef \| SignalRef>; datasets?: Datasets; usermeta?: Dict<unknown>; } \| LayerSpec<Field> & TopLevelProperties<ExprRef \| SignalRef> & { $schema?: string; config?: Config<ExprRef \| SignalRef>; datasets?: Datasets; usermeta?: Dict<unknown>; } \| NonLayerRepeatSpec & TopLevelProperties<ExprRef \| SignalRef> & { $schema?: string; config?: Config<ExprRef \| SignalRef>; datasets?: Datasets; usermeta?: Dict<unknown>; } \| Spec` | `undefined` |


## Events

| Event                 | Description | Type               |
| --------------------- | ----------- | ------------------ |
| `chartClicked`        |             | `CustomEvent<any>` |
| `chartComponentReady` |             | `CustomEvent<any>` |


## Dependencies

### Used by

<<<<<<< HEAD
 - [gux-column-chart](../gux-column-chart)
 - [gux-line-chart](../gux-line-chart)
=======
 - [gux-column-chart-beta](../gux-column-chart)
>>>>>>> 21f1e327

### Graph
```mermaid
graph TD;
<<<<<<< HEAD
  gux-column-chart --> gux-visualization-beta
  gux-line-chart --> gux-visualization-beta
=======
  gux-column-chart-beta --> gux-visualization-beta
>>>>>>> 21f1e327
  style gux-visualization-beta fill:#f9f,stroke:#333,stroke-width:4px
```

----------------------------------------------

*Built with [StencilJS](https://stenciljs.com/)*<|MERGE_RESOLUTION|>--- conflicted
+++ resolved
@@ -25,22 +25,14 @@
 
 ### Used by
 
-<<<<<<< HEAD
- - [gux-column-chart](../gux-column-chart)
- - [gux-line-chart](../gux-line-chart)
-=======
  - [gux-column-chart-beta](../gux-column-chart)
->>>>>>> 21f1e327
+ - [gux-line-chart-beta](../gux-line-chart)
 
 ### Graph
 ```mermaid
 graph TD;
-<<<<<<< HEAD
-  gux-column-chart --> gux-visualization-beta
-  gux-line-chart --> gux-visualization-beta
-=======
   gux-column-chart-beta --> gux-visualization-beta
->>>>>>> 21f1e327
+  gux-line-chart-beta --> gux-visualization-beta
   style gux-visualization-beta fill:#f9f,stroke:#333,stroke-width:4px
 ```
 
