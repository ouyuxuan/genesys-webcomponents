--- conflicted
+++ resolved
@@ -11,7 +11,7 @@
   tag: 'gux-visualization-beta'
 })
 export class GuxVisualization {
-  // private defaultVisualizationSpec: VisualizationSpec = {};
+  private defaultVisualizationSpec: VisualizationSpec = {};
 
   private defaultEmbedOptions: EmbedOptions = {
     actions: false,
@@ -22,39 +22,17 @@
   root: HTMLElement;
 
   @Prop()
-<<<<<<< HEAD
-  chartId: string;
-
-  @Prop()
   visualizationSpec: string;
-
-  @Prop({ mutable: true })
-  spec: VisualizationSpec;
-=======
-  visualizationSpec: string;
->>>>>>> 5956f8d7
 
   @Prop()
   embedOptions: EmbedOptions;
 
-  @Watch('visualizationSpec')
-  parseSpec() {
-    if (this.visualizationSpec) {
-      this.spec = JSON.parse(this.visualizationSpec);
-    }
-  }
   async componentWillLoad(): Promise<void> {
     trackComponent(this.root);
   }
 
   async componentWillRender(): Promise<void> {
     const locale = getDesiredLocale(this.root);
-<<<<<<< HEAD
-    this.parseSpec();
-    embed(
-      this.root,
-      Object.assign({}, this.spec),
-=======
 
     let spec = {};
     if (this.visualizationSpec) {
@@ -68,7 +46,6 @@
     embed(
       this.root,
       Object.assign({}, this.defaultVisualizationSpec, spec),
->>>>>>> 5956f8d7
       Object.assign(
         {
           timeFormatLocale: timeFormatLocale[locale]
@@ -80,10 +57,6 @@
   }
 
   render(): JSX.Element {
-    return (
-      <Host id={this.chartId}>
-        <div id={this.chartId}></div>
-      </Host>
-    );
+    return <Host></Host>;
   }
 }