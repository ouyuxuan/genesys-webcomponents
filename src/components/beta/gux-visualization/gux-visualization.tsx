import {
  Component,
  Element,
  h,
  Host,
  JSX,
  Prop,
  Event,
  EventEmitter
} from '@stencil/core';
import embed, { EmbedOptions, VisualizationSpec } from 'vega-embed';

import { getDesiredLocale } from '../../../i18n';
import { trackComponent } from '../../../usage-tracking';

import { timeFormatLocale } from './gux-visualization.locale';

@Component({
  styleUrl: 'gux-visualization.less',
  tag: 'gux-visualization-beta'
})
export class GuxVisualization {
  private defaultVisualizationSpec: VisualizationSpec = {};

  private defaultEmbedOptions: EmbedOptions = {
    actions: false,
    renderer: 'svg'
  };

  @Event()
  chartComponentReady: EventEmitter;

  @Event()
  chartClicked: EventEmitter;

  @Element()
  root: HTMLElement;

  @Prop()
  visualizationSpec: VisualizationSpec;

  @Prop()
  embedOptions: EmbedOptions;

  async componentWillLoad(): Promise<void> {
    trackComponent(this.root);
  }

  handleChartClick(_name: string, value) {
    this.chartClicked.emit(value);
  }

  async componentWillRender(): Promise<void> {
    const locale = getDesiredLocale(this.root);

<<<<<<< HEAD
    const patchOption = {
      patch: visSpec => {
        if (!visSpec?.signals) {
          visSpec.signals = [];
        }
        visSpec.signals.push({
          name: 'chartClick',
          value: 0,
          on: [{ events: 'rect:mousedown', update: 'datum' }]
        });
        return visSpec;
      }
    };
    embed(
=======
    await embed(
>>>>>>> 6063c4ec
      this.root,
      Object.assign({}, this.defaultVisualizationSpec, this.visualizationSpec),
      Object.assign(
        {
          timeFormatLocale: timeFormatLocale[locale]
        },
        this.defaultEmbedOptions,
        this.embedOptions,
        patchOption
      )
    ).then(result => {
      result.view.addSignalListener(
        'chartClick',
        this.handleChartClick.bind(this)
      );
    });
  }

  componentDidLoad() {
    this.chartComponentReady.emit();
  }

  render(): JSX.Element {
    return <Host></Host>;
  }
}<|MERGE_RESOLUTION|>--- conflicted
+++ resolved
@@ -53,7 +53,6 @@
   async componentWillRender(): Promise<void> {
     const locale = getDesiredLocale(this.root);
 
-<<<<<<< HEAD
     const patchOption = {
       patch: visSpec => {
         if (!visSpec?.signals) {
@@ -67,10 +66,7 @@
         return visSpec;
       }
     };
-    embed(
-=======
     await embed(
->>>>>>> 6063c4ec
       this.root,
       Object.assign({}, this.defaultVisualizationSpec, this.visualizationSpec),
       Object.assign(
