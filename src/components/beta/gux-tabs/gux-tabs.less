@import (reference) '../../../style/color.less';

// Variables part
@gux-tabs-background: #e6e8e8;
@gux-off-tab-fill: #cfd1d1;

// Style
.gux-tabs {
  display: flex;
  align-items: flex-end;
  width: 100%;
  height: 40px;
  overflow-x: hidden;

  .action-button-container {
    display: flex;
    border-radius: 2px;

    .arrow-button {
      height: 40px;
      width: 24px;
      border: none;
      padding: 0;
      display: flex;
      align-items: center;
      justify-content: center;
      transition: color 0.25s;
      border-radius: 2px;
      border-style: solid;
      border-width: 1px;

      gux-icon {
        height: 10px;
        width: 10px;
      }
    }

    .add-tab {
      height: 40px;
      width: 40px;
      border: none;
      padding: 0;
      display: flex;
      align-items: center;
      justify-content: center;
      transition: color 0.25s;
      border-radius: 2px;
      border-style: solid;
      border-width: 1px;

<<<<<<< HEAD
      &::-webkit-scrollbar {
        height: 0;
=======
      gux-icon {
        height: 16px;
        width: 16px;
>>>>>>> 02475e75
      }
    }
  }

  .scrollable-section {
    display: flex;
    flex: 1 1 auto;
    overflow-x: auto;
    scroll-behavior: smooth;
    scrollbar-width: none;

    &::-webkit-scrollbar {
      height: 0px;
    }

    .add-tab {
      height: 36px;
      width: 36px;
      min-width: 36px;
      border: none;
      padding: 0;
      display: flex;
      align-items: center;
      justify-content: center;
      margin-left: 4px;
      transition: color 0.25s;

      gux-icon {
        height: 16px;
        width: 16px;
      }
    }
  }
}

// Theming
// Light
.gux-tabs-light-theme {
  background-color: @gux-tabs-background;

  .action-button-container {
    background-color: @gux-off-tab-fill;

    .arrow-button {
      background-color: @gux-tabs-background;
<<<<<<< HEAD
      color: @gux-grey-global;
=======
      color: @gux-grey-2;
>>>>>>> 02475e75
      border-color: @gux-off-tab-fill;

      &:hover {
        color: @gux-dark-blue;
      }

      &:active {
        background-color: darken(@gux-tabs-background, 5%);
      }
    }

    .add-tab {
      background-color: @gux-tabs-background;
<<<<<<< HEAD
      color: @gux-grey-global;
=======
      color: @gux-grey-2;
>>>>>>> 02475e75
      border-color: @gux-off-tab-fill;

      &:hover {
        color: @gux-dark-blue;
      }

      &:active {
        background-color: darken(@gux-tabs-background, 5%);
      }
    }
  }

  .scrollable-section {
    &::-webkit-scrollbar-track {
      background: @gux-off-white;
    }

    &::-webkit-scrollbar-thumb {
      background: @gux-pale-gray;
    }

    &::-webkit-scrollbar-thumb:hover {
<<<<<<< HEAD
      background: @gux-grey-global;
=======
      background: @gux-grey-2;
>>>>>>> 02475e75
    }

    .add-tab {
      background-color: @gux-off-tab-fill;
<<<<<<< HEAD
      color: @gux-grey-global;
=======
      color: @gux-grey-2;
>>>>>>> 02475e75

      &:hover {
        color: @gux-dark-blue;
      }

      &:active {
        background-color: darken(@gux-off-tab-fill, 5%);
      }
    }
  }
}

.gux-light-theme {
  .gux-tabs {
    .gux-tabs-light-theme();
  }
}

.gux-tabs.gux-light-theme {
  .gux-tabs-light-theme();
}

// Dark
.gux-tabs-dark-theme {
}

.gux-dark-theme {
  .gux-tabs {
    .gux-tabs-dark-theme();
  }
}

.gux-tabs.gux-dark-theme {
  .gux-tabs-dark-theme();
}

// Default
.gux-tabs {
  .gux-tabs-light-theme();
}<|MERGE_RESOLUTION|>--- conflicted
+++ resolved
@@ -48,14 +48,9 @@
       border-style: solid;
       border-width: 1px;
 
-<<<<<<< HEAD
-      &::-webkit-scrollbar {
-        height: 0;
-=======
       gux-icon {
         height: 16px;
         width: 16px;
->>>>>>> 02475e75
       }
     }
   }
@@ -68,7 +63,7 @@
     scrollbar-width: none;
 
     &::-webkit-scrollbar {
-      height: 0px;
+      height: 0;
     }
 
     .add-tab {
@@ -101,11 +96,7 @@
 
     .arrow-button {
       background-color: @gux-tabs-background;
-<<<<<<< HEAD
       color: @gux-grey-global;
-=======
-      color: @gux-grey-2;
->>>>>>> 02475e75
       border-color: @gux-off-tab-fill;
 
       &:hover {
@@ -119,11 +110,7 @@
 
     .add-tab {
       background-color: @gux-tabs-background;
-<<<<<<< HEAD
       color: @gux-grey-global;
-=======
-      color: @gux-grey-2;
->>>>>>> 02475e75
       border-color: @gux-off-tab-fill;
 
       &:hover {
@@ -146,20 +133,12 @@
     }
 
     &::-webkit-scrollbar-thumb:hover {
-<<<<<<< HEAD
       background: @gux-grey-global;
-=======
-      background: @gux-grey-2;
->>>>>>> 02475e75
     }
 
     .add-tab {
       background-color: @gux-off-tab-fill;
-<<<<<<< HEAD
       color: @gux-grey-global;
-=======
-      color: @gux-grey-2;
->>>>>>> 02475e75
 
       &:hover {
         color: @gux-dark-blue;
