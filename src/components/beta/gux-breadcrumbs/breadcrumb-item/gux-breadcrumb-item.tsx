import { Component, Element, h, JSX, Prop } from '@stencil/core';

@Component({
  styleUrl: 'gux-breadcrumb-item.less',
  tag: 'gux-breadcrumb-item'
})
export class GuxBreadcrumbItem {
  @Element()
  private root: HTMLGuxBreadcrumbItemElement;

  @Prop()
  href: string;

<<<<<<< HEAD
  private isAccentSecondary() {
    return this.accent === 'secondary';
  }

  render() {
    const separatorIcon = this.isAccentSecondary() ? (
      <gux-icon
        class="separator"
        icon-name="ic-chevron-small-right"
        decorative
      ></gux-icon>
    ) : (
      <span class="separator" aria-hidden="true">
        /
      </span>
    );
    const separator = this.lastBreadcrumb ? '' : separatorIcon;
    if (this.href && !this.lastBreadcrumb && this.isAccentSecondary()) {
      return (
        <span class="link-row">
          <a class="breadcrumb" href={this.href}>
            <slot />
          </a>
          {separator}
        </span>
=======
  private isLastBreadcrumb(): boolean {
    const parentNode = this.root.parentNode;
    const children = parentNode.children;

    return children[children.length - 1] === this.root;
  }

  private getBreadcrumb(): JSX.Element {
    if (this.href && !this.isLastBreadcrumb()) {
      return (
        <a class="gux-breadcrumb-content" href={this.href}>
          <slot />
        </a>
>>>>>>> e17acf2e
      );
    }

    return (
      <span class="gux-breadcrumb-content">
        <slot />
      </span>
    );
  }

  private getSeparatorIcon(): JSX.Element {
    if (this.isLastBreadcrumb()) {
      return null;
    }

    const container = this.root.closest('gux-breadcrumbs-beta');
    const accent = container.accent;

    switch (accent) {
      case 'primary':
        return (
          <span class="gux-breadcrumb-separator" aria-hidden="true">
            /
          </span>
        );
      case 'secondary':
        return (
          <gux-icon
            class="gux-breadcrumb-separator"
            icon-name="ic-chevron-small-right"
            decorative
          ></gux-icon>
        );
      default:
        return (
          <span class="gux-breadcrumb-separator" aria-hidden="true">
            /
          </span>
        );
    }
  }

  render(): JSX.Element {
    return (
      <span class="gux-breadcrumb-generation">
        {this.getBreadcrumb()}
        {this.getSeparatorIcon()}
      </span>
    );
  }
}<|MERGE_RESOLUTION|>--- conflicted
+++ resolved
@@ -11,33 +11,11 @@
   @Prop()
   href: string;
 
-<<<<<<< HEAD
-  private isAccentSecondary() {
-    return this.accent === 'secondary';
+  private getAccent(): string {
+    const container = this.root.closest('gux-breadcrumbs-beta');
+    return container.accent;
   }
 
-  render() {
-    const separatorIcon = this.isAccentSecondary() ? (
-      <gux-icon
-        class="separator"
-        icon-name="ic-chevron-small-right"
-        decorative
-      ></gux-icon>
-    ) : (
-      <span class="separator" aria-hidden="true">
-        /
-      </span>
-    );
-    const separator = this.lastBreadcrumb ? '' : separatorIcon;
-    if (this.href && !this.lastBreadcrumb && this.isAccentSecondary()) {
-      return (
-        <span class="link-row">
-          <a class="breadcrumb" href={this.href}>
-            <slot />
-          </a>
-          {separator}
-        </span>
-=======
   private isLastBreadcrumb(): boolean {
     const parentNode = this.root.parentNode;
     const children = parentNode.children;
@@ -46,12 +24,15 @@
   }
 
   private getBreadcrumb(): JSX.Element {
-    if (this.href && !this.isLastBreadcrumb()) {
+    if (
+      this.href &&
+      !this.isLastBreadcrumb() &&
+      this.getAccent() === 'primary'
+    ) {
       return (
         <a class="gux-breadcrumb-content" href={this.href}>
           <slot />
         </a>
->>>>>>> e17acf2e
       );
     }
 
@@ -67,10 +48,7 @@
       return null;
     }
 
-    const container = this.root.closest('gux-breadcrumbs-beta');
-    const accent = container.accent;
-
-    switch (accent) {
+    switch (this.getAccent()) {
       case 'primary':
         return (
           <span class="gux-breadcrumb-separator" aria-hidden="true">
