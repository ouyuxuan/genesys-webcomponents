--- conflicted
+++ resolved
@@ -54,7 +54,6 @@
 @genesys-dark-purple-sec:   #5E5782;
 @genesys-pink-sec:          #FF8FDD;
 @genesys-dark-yellow-sec:   #868C1E;
-<<<<<<< HEAD
 @genesys-yellow-sec:        #DDD933;
 
 // Gensys Common Font Sizes
@@ -65,7 +64,4 @@
 
 @genesys-margin-small-horizontal: 4px;
 @genesys-margin-large-horizontal: 8px;
-@genesys-margin-xlarge-horizontal: 16px;
-=======
-@genesys-yellow-sec:        #DDD933;
->>>>>>> ca2646f6
+@genesys-margin-xlarge-horizontal: 16px;