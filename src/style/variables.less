<<<<<<< HEAD
// Genesys Colors from https://intranet.genesys.com/pages/viewpage.action?spaceKey=UXT&title=Colors+3.0

// Genesys Brand
@genesys-warm-red:          #FF4F1F;
@genesys-plum:              #5D3D5E;
@genesys-charocal:          #33383D;

// Genesys White / Black
@genesys-off-white:         #FDFDFD;
@genesys-grey-2:            #444A52;
@genesys-grey-1:            #222529;

// Borders
@genesys-border:            #E4E9F0;
@genesys-border-alt:        #DAE1E8;
@genesys-border-strong:     #C3C4D4;

// Interactive
@genesys-dark-blue:         #2A60C8;
@genesys-blue:              #75A8FF;
@genesys-light-blue:        #DEEAFF;
@genesys-highlight:         #FFEF27;
@genesys-highlight-2:       #FFF793;

// Backgrounds
@genesys-off-white-bg:      @genesys-off-white;
@genesys-off-white-bg-2:    #F8F8F8;
@genesys-grey-bg-1:         @genesys-grey-1;
@genesys-grey-bg-2:         @genesys-grey-2;
@genesys-panel:             #393E45;

// Conditional Palette
@genesys-alert:             #F53131;
@genesys-alert-2:           #FF7070;
@genesys-warning:           #FABB00;
@genesys-positive:          #A1D318;
@genesys-neutral:           #203873;
@genesys-neutral-2:         #75A8FF;

// Type & Icons
@genesys-grey-type:         @genesys-grey-2;
@genesys-pale-gray:         #77828F;
@genesys-off-white-type:    @genesys-off-white;
@genesys-pale-gray-2:       #9BAAB8;
@genesys-icons:             #98A7B8;

// Secondary Palette
@genesys-dark-blue-sec:     #203B73;
@genesys-blue-sec:          @genesys-blue;
@genesys-purple-sec:        #8452CF;
@genesys-teal-sec:          #1DA8B3;
@genesys-light-purple-sec:  #B5B5EB;
@genesys-dark-pink-sec:     #CC3EBE;
@genesys-dark-purple-sec:   #5E5782;
@genesys-pink-sec:          #FF8FDD;
@genesys-dark-yellow-sec:   #868C1E;
@genesys-yellow-sec:        #DDD933;

// Gensys Common Font Sizes

@genesys-icon-size-default: 16px;

// Genesys Common Margin Sizes

@genesys-margin-small-horizontal: 4px;
@genesys-margin-large-horizontal: 8px;
@genesys-margin-xlarge-horizontal: 16px;
=======
// Genesys Fonts from https://intranet.genesys.com/display/UXT/Type+Styles+3.0
@genesys-bold-font:         "RobotoBold";
@genesys-regular-font:      "Roboto";
@genesys-light-font:        "RobotoLight";
@genesys-italic-font:       "RobotoItalic";

// Genesys Colors from https://intranet.genesys.com/pages/viewpage.action?spaceKey=UXT&title=Colors+3.0

// Genesys Brand
@genesys-warm-red:          #FF4F1F;
@genesys-plum:              #5D3D5E;
@genesys-charocal:          #33383D;

// Genesys White / Black
@genesys-off-white:         #FDFDFD;
@genesys-grey-2:            #444A52;
@genesys-grey-1:            #222529;

// Borders
@genesys-border:            #E4E9F0;
@genesys-border-alt:        #DAE1E8;
@genesys-border-strong:     #C3C4D4;
@genesys-border-dark:       #555D66;

// Interactive
@genesys-dark-blue:         #2A60C8;
@genesys-blue:              #75A8FF;
@genesys-light-blue:        #DEEAFF;
@genesys-highlight:         #FFEF27;
@genesys-highlight-2:       #FFF793;

// Backgrounds
@genesys-off-white-bg:      @genesys-off-white;
@genesys-off-white-bg-2:    #F8F8F8;
@genesys-grey-bg-1:         @genesys-grey-1;
@genesys-grey-bg-2:         @genesys-grey-2;
@genesys-panel:             #393E45;

// Conditional Palette
@genesys-alert:             #F53131;
@genesys-alert-2:           #FF7070;
@genesys-warning:           #FABB00;
@genesys-positive:          #A1D318;
@genesys-neutral:           #203873;
@genesys-neutral-2:         #75A8FF;

// Type & Icons
@genesys-grey-type:         @genesys-grey-2;
@genesys-pale-gray:         #77828F;
@genesys-off-white-type:    @genesys-off-white;
@genesys-pale-gray-2:       #9BAAB8;
@genesys-icons:             #98A7B8;

// Secondary Palette
@genesys-dark-blue-sec:     #203B73;
@genesys-blue-sec:          @genesys-blue;
@genesys-purple-sec:        #8452CF;
@genesys-teal-sec:          #1DA8B3;
@genesys-light-purple-sec:  #B5B5EB;
@genesys-dark-pink-sec:     #CC3EBE;
@genesys-dark-purple-sec:   #5E5782;
@genesys-pink-sec:          #FF8FDD;
@genesys-dark-yellow-sec:   #868C1E;
@genesys-yellow-sec:        #DDD933;
>>>>>>> 04233014
<|MERGE_RESOLUTION|>--- conflicted
+++ resolved
@@ -1,61 +1,67 @@
-<<<<<<< HEAD
+// Genesys Fonts from https://intranet.genesys.com/display/UXT/Type+Styles+3.0
+@genesys-bold-font: 'RobotoBold';
+@genesys-regular-font: 'Roboto';
+@genesys-light-font: 'RobotoLight';
+@genesys-italic-font: 'RobotoItalic';
+
 // Genesys Colors from https://intranet.genesys.com/pages/viewpage.action?spaceKey=UXT&title=Colors+3.0
 
 // Genesys Brand
-@genesys-warm-red:          #FF4F1F;
-@genesys-plum:              #5D3D5E;
-@genesys-charocal:          #33383D;
+@genesys-warm-red: #ff4f1f;
+@genesys-plum: #5d3d5e;
+@genesys-charocal: #33383d;
 
 // Genesys White / Black
-@genesys-off-white:         #FDFDFD;
-@genesys-grey-2:            #444A52;
-@genesys-grey-1:            #222529;
+@genesys-off-white: #fdfdfd;
+@genesys-grey-2: #444a52;
+@genesys-grey-1: #222529;
 
 // Borders
-@genesys-border:            #E4E9F0;
-@genesys-border-alt:        #DAE1E8;
-@genesys-border-strong:     #C3C4D4;
+@genesys-border: #e4e9f0;
+@genesys-border-alt: #dae1e8;
+@genesys-border-strong: #c3c4d4;
+@genesys-border-dark: #555d66;
 
 // Interactive
-@genesys-dark-blue:         #2A60C8;
-@genesys-blue:              #75A8FF;
-@genesys-light-blue:        #DEEAFF;
-@genesys-highlight:         #FFEF27;
-@genesys-highlight-2:       #FFF793;
+@genesys-dark-blue: #2a60c8;
+@genesys-blue: #75a8ff;
+@genesys-light-blue: #deeaff;
+@genesys-highlight: #ffef27;
+@genesys-highlight-2: #fff793;
 
 // Backgrounds
-@genesys-off-white-bg:      @genesys-off-white;
-@genesys-off-white-bg-2:    #F8F8F8;
-@genesys-grey-bg-1:         @genesys-grey-1;
-@genesys-grey-bg-2:         @genesys-grey-2;
-@genesys-panel:             #393E45;
+@genesys-off-white-bg: @genesys-off-white;
+@genesys-off-white-bg-2: #f8f8f8;
+@genesys-grey-bg-1: @genesys-grey-1;
+@genesys-grey-bg-2: @genesys-grey-2;
+@genesys-panel: #393e45;
 
 // Conditional Palette
-@genesys-alert:             #F53131;
-@genesys-alert-2:           #FF7070;
-@genesys-warning:           #FABB00;
-@genesys-positive:          #A1D318;
-@genesys-neutral:           #203873;
-@genesys-neutral-2:         #75A8FF;
+@genesys-alert: #f53131;
+@genesys-alert-2: #ff7070;
+@genesys-warning: #fabb00;
+@genesys-positive: #a1d318;
+@genesys-neutral: #203873;
+@genesys-neutral-2: #75a8ff;
 
 // Type & Icons
-@genesys-grey-type:         @genesys-grey-2;
-@genesys-pale-gray:         #77828F;
-@genesys-off-white-type:    @genesys-off-white;
-@genesys-pale-gray-2:       #9BAAB8;
-@genesys-icons:             #98A7B8;
+@genesys-grey-type: @genesys-grey-2;
+@genesys-pale-gray: #77828f;
+@genesys-off-white-type: @genesys-off-white;
+@genesys-pale-gray-2: #9baab8;
+@genesys-icons: #98a7b8;
 
 // Secondary Palette
-@genesys-dark-blue-sec:     #203B73;
-@genesys-blue-sec:          @genesys-blue;
-@genesys-purple-sec:        #8452CF;
-@genesys-teal-sec:          #1DA8B3;
-@genesys-light-purple-sec:  #B5B5EB;
-@genesys-dark-pink-sec:     #CC3EBE;
-@genesys-dark-purple-sec:   #5E5782;
-@genesys-pink-sec:          #FF8FDD;
-@genesys-dark-yellow-sec:   #868C1E;
-@genesys-yellow-sec:        #DDD933;
+@genesys-dark-blue-sec: #203b73;
+@genesys-blue-sec: @genesys-blue;
+@genesys-purple-sec: #8452cf;
+@genesys-teal-sec: #1da8b3;
+@genesys-light-purple-sec: #b5b5eb;
+@genesys-dark-pink-sec: #cc3ebe;
+@genesys-dark-purple-sec: #5e5782;
+@genesys-pink-sec: #ff8fdd;
+@genesys-dark-yellow-sec: #868c1e;
+@genesys-yellow-sec: #ddd933;
 
 // Gensys Common Font Sizes
 
@@ -65,70 +71,4 @@
 
 @genesys-margin-small-horizontal: 4px;
 @genesys-margin-large-horizontal: 8px;
-@genesys-margin-xlarge-horizontal: 16px;
-=======
-// Genesys Fonts from https://intranet.genesys.com/display/UXT/Type+Styles+3.0
-@genesys-bold-font:         "RobotoBold";
-@genesys-regular-font:      "Roboto";
-@genesys-light-font:        "RobotoLight";
-@genesys-italic-font:       "RobotoItalic";
-
-// Genesys Colors from https://intranet.genesys.com/pages/viewpage.action?spaceKey=UXT&title=Colors+3.0
-
-// Genesys Brand
-@genesys-warm-red:          #FF4F1F;
-@genesys-plum:              #5D3D5E;
-@genesys-charocal:          #33383D;
-
-// Genesys White / Black
-@genesys-off-white:         #FDFDFD;
-@genesys-grey-2:            #444A52;
-@genesys-grey-1:            #222529;
-
-// Borders
-@genesys-border:            #E4E9F0;
-@genesys-border-alt:        #DAE1E8;
-@genesys-border-strong:     #C3C4D4;
-@genesys-border-dark:       #555D66;
-
-// Interactive
-@genesys-dark-blue:         #2A60C8;
-@genesys-blue:              #75A8FF;
-@genesys-light-blue:        #DEEAFF;
-@genesys-highlight:         #FFEF27;
-@genesys-highlight-2:       #FFF793;
-
-// Backgrounds
-@genesys-off-white-bg:      @genesys-off-white;
-@genesys-off-white-bg-2:    #F8F8F8;
-@genesys-grey-bg-1:         @genesys-grey-1;
-@genesys-grey-bg-2:         @genesys-grey-2;
-@genesys-panel:             #393E45;
-
-// Conditional Palette
-@genesys-alert:             #F53131;
-@genesys-alert-2:           #FF7070;
-@genesys-warning:           #FABB00;
-@genesys-positive:          #A1D318;
-@genesys-neutral:           #203873;
-@genesys-neutral-2:         #75A8FF;
-
-// Type & Icons
-@genesys-grey-type:         @genesys-grey-2;
-@genesys-pale-gray:         #77828F;
-@genesys-off-white-type:    @genesys-off-white;
-@genesys-pale-gray-2:       #9BAAB8;
-@genesys-icons:             #98A7B8;
-
-// Secondary Palette
-@genesys-dark-blue-sec:     #203B73;
-@genesys-blue-sec:          @genesys-blue;
-@genesys-purple-sec:        #8452CF;
-@genesys-teal-sec:          #1DA8B3;
-@genesys-light-purple-sec:  #B5B5EB;
-@genesys-dark-pink-sec:     #CC3EBE;
-@genesys-dark-purple-sec:   #5E5782;
-@genesys-pink-sec:          #FF8FDD;
-@genesys-dark-yellow-sec:   #868C1E;
-@genesys-yellow-sec:        #DDD933;
->>>>>>> 04233014
+@genesys-margin-xlarge-horizontal: 16px;