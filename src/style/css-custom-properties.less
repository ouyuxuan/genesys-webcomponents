--- conflicted
+++ resolved
@@ -21,11 +21,8 @@
   --gux-black-30: @gux-black-30;
   --gux-black-40: @gux-black-40;
   --gux-black-50: @gux-black-50;
-<<<<<<< HEAD
-=======
   --gux-black-60: @gux-black-60;
   --gux-black-70: @gux-black-70;
->>>>>>> 4e261479
   --gux-black-80: @gux-black-80;
   --gux-black-90: @gux-black-90;
   --gux-black-100: @gux-black-100;
@@ -34,11 +31,8 @@
   --gux-grey-10: @gux-grey-10;
   --gux-grey-20: @gux-grey-20;
   --gux-grey-30: @gux-grey-30;
-<<<<<<< HEAD
-=======
   --gux-grey-40: @gux-grey-40;
   --gux-grey-50: @gux-grey-50;
->>>>>>> 4e261479
   --gux-grey-60: @gux-grey-60;
   --gux-grey-70: @gux-grey-70;
   --gux-grey-80: @gux-grey-80;
